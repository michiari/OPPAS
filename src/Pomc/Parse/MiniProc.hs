{-# LANGUAGE OverloadedStrings #-}

{- |
   Module      : Pomc.Parse.MiniProc
   Copyright   : 2020-2023 Michele Chiari
   License     : MIT
   Maintainer  : Michele Chiari
-}

module Pomc.Parse.MiniProc ( programP
                           , TypedExpr(..)
                           , TypedProp(..)
                           , untypeExprFormula
                           , identifierP
                           , typedExprP
                           ) where

import Pomc.MiniProc
import Pomc.Potl (Formula)

import Data.Void (Void)
import Data.Text (Text)
import qualified Data.Text as T
import Data.Maybe (isJust)
import Data.List (find)
import Data.Map (Map)
import qualified Data.Map as M
import qualified Data.Set as S
import Control.Monad (foldM, when)
import Text.Megaparsec
import Text.Megaparsec.Char
import qualified Text.Megaparsec.Char.Lexer as L
import Control.Monad.Combinators.Expr
import qualified Data.BitVector as BV

type TypedValue = (IntValue, Type)
data TypedExpr = TLiteral TypedValue
               | TTerm Variable
               | TArrayAccess Variable TypedExpr
               -- Boolean operations
               | TNot TypedExpr
               | TAnd TypedExpr TypedExpr
               | TOr TypedExpr TypedExpr
               -- Arithmetic operations
               | TAdd TypedExpr TypedExpr
               | TSub TypedExpr TypedExpr
               | TMul TypedExpr TypedExpr
               | TDiv TypedExpr TypedExpr
               | TRem TypedExpr TypedExpr
               -- Comparisons
               | TEq TypedExpr TypedExpr
               | TLt TypedExpr TypedExpr
               | TLeq TypedExpr TypedExpr
               deriving Show

data TypedProp = TextTProp Text | ExprTProp (Maybe FunctionName) TypedExpr deriving Show

-- Convert a TypedExpr to an Expr by inserting appropriate casts
insertCasts :: TypedExpr -> (Expr, Type)
insertCasts (TLiteral (v, t)) = (Literal v, t)
insertCasts (TTerm v) = (Term v, varType v)
insertCasts (TArrayAccess v idxExpr) =
  (ArrayAccess v (fst $ insertCasts idxExpr), scalarType $ varType v)
-- All Boolean operators return a single bit
insertCasts (TNot te) = let (e0, _) = insertCasts te
                        in (Not e0, UInt 1)
insertCasts (TAnd te0 te1) = let (e0, _) = insertCasts te0
                                 (e1, _) = insertCasts te1
                             in (And e0 e1, UInt 1)
insertCasts (TOr te0 te1) = let (e0, _) = insertCasts te0
                                (e1, _) = insertCasts te1
                            in (Or e0 e1, UInt 1)
insertCasts (TAdd te0 te1) = evalBinOp Add Add te0 te1
insertCasts (TSub te0 te1) = evalBinOp Sub Sub te0 te1
insertCasts (TMul te0 te1) = evalBinOp Mul Mul te0 te1
insertCasts (TDiv te0 te1) = evalBinOp SDiv UDiv te0 te1
insertCasts (TRem te0 te1) = evalBinOp SRem URem te0 te1
insertCasts (TEq  te0 te1) = evalBinOp Eq Eq te0 te1
insertCasts (TLt  te0 te1) = evalBinOp SLt ULt te0 te1
insertCasts (TLeq te0 te1) = evalBinOp SLeq ULeq te0 te1

evalBinOp :: (Expr -> Expr -> a)
          -> (Expr -> Expr -> a)
          -> TypedExpr
          -> TypedExpr
          -> (a, Type)
evalBinOp sop uop te0 te1 = let (e0, t0) = insertCasts te0
                                (e1, t1) = insertCasts te1
                                t2 = commonType t0 t1
                                bop = if isSigned t2 then sop else uop
                            in (bop (addCast t0 t2 e0) (addCast t1 t2 e1), t2)

addCast :: Type -> Type -> Expr -> Expr
addCast ts td e | ws == wd = e
                | ws > wd = Trunc wd e
                | isSigned ts = SExt (wd - ws) e
                | otherwise = UExt (wd - ws) e
  where ws = typeWidth ts
        wd = typeWidth td

untypeExpr :: TypedExpr -> Expr
untypeExpr = fst . insertCasts

untypeExprWithCast :: Type -> TypedExpr -> Expr
untypeExprWithCast dt te = let (ex, st) = insertCasts te
                           in addCast st dt ex


type Parser = Parsec Void Text

composeMany :: (a -> Parser a) -> a -> Parser a
composeMany f arg = go arg
  where go arg0 = do
          r <- optional $ f arg0
          case r of
            Just arg1 -> go arg1
            Nothing -> return arg0

composeSome :: (a -> Parser a) -> a -> Parser a
composeSome f arg = f arg >>= composeMany f

varmapMergeDisjoint :: MonadFail m
                    => Map Text Variable -> Map Text Variable -> m (Map Text Variable)
varmapMergeDisjoint m1 m2 =
  if null common
  then return $ m1 `M.union` m2
  else fail $ "Identifier(s) " ++ show common ++ " declared multiple times."
  where common = M.keys $ m1 `M.intersection` m2

spaceP :: Parser ()
spaceP = L.space space1 (L.skipLineComment "//") (L.skipBlockComment "/*" "*/")

symbolP :: Text -> Parser Text
symbolP = L.symbol spaceP

identifierP :: Parser Text
identifierP = (label "identifier") . L.lexeme spaceP $ do
  first <- choice [letterChar, char '_']
  rest <- many $ choice [alphaNumChar, char '_', char '.', char ':', char '=', char '~']
  return $ T.pack (first:rest)

boolLiteralP :: Parser TypedValue
boolLiteralP = ((BV.fromBool True, UInt 1) <$ symbolP "true")
               <|> ((BV.fromBool False, UInt 1) <$ symbolP "false")

literalP :: Parser TypedValue
literalP = boolLiteralP <|> intLiteralP
  where intLiteralP = L.lexeme spaceP $ do
          value <- L.signed spaceP (L.lexeme spaceP L.decimal) :: Parser Integer
          ty <- intTypeP
          if value < 0 && not (isSigned ty)
            then fail "Negative literal declared unsigned"
            else return (BV.bitVec (typeWidth ty) value, ty)

variableP :: Maybe (Map Text Variable) -> Parser Variable
variableP (Just varmap) = identifierP >>= variableLookup
  where variableLookup :: Text -> Parser Variable
        variableLookup vname =
          case M.lookup vname varmap of
            Just var -> return var
            Nothing  -> fail $ "Undeclared identifier: " ++ show vname
variableP Nothing = identifierP >>= -- Just return variable stub, to be replaced later
  (\vname -> return Variable { varUnId = 0, varName = vname, varType = UInt 0, varId = 0 })

arrayIndexP :: Maybe (Map Text Variable) -> Parser (Variable, TypedExpr)
arrayIndexP varmap = try $ do
  var <- variableP varmap
  _ <- symbolP "["
  idxExpr <- typedExprP varmap
  _ <- symbolP "]"
  return (var, idxExpr)

typedExprP :: Maybe (Map Text Variable) -> Parser TypedExpr
typedExprP varmap = makeExprParser termP opTable
  where termP :: Parser TypedExpr
        termP = choice
          [ fmap TLiteral literalP
          , fmap (\(var, idxExpr) -> TArrayAccess var idxExpr) $ arrayIndexP varmap
          , fmap TTerm $ variableP varmap
          , between (symbolP "(") (symbolP ")") (typedExprP varmap)
          ]

        opTable = [ [ Prefix (TNot <$ symbolP "!") ]
                  , [ InfixL (TDiv <$ symbolP "/")
                    , InfixL (TRem <$ symbolP "%")
                    ]
                  , [ InfixL (TMul <$ symbolP "*") ]
                  , [ InfixL (TAdd <$ symbolP "+")
                    , InfixL (TSub <$ symbolP "-")
                    ]
                  , [ InfixN (TEq       <$        symbolP "==")
                    , InfixN ((\x y -> TNot $ TEq x y) <$ symbolP "!=")
                    , InfixN (TLeq      <$ (try $ symbolP "<="))
                    , InfixN (TLt       <$ (try $ symbolP "<"))
                    , InfixN (flip TLeq <$ (try $ symbolP ">="))
                    , InfixN (flip TLt  <$ (try $ symbolP ">"))
                    ]
                  , [ InfixL (TAnd <$ symbolP "&&") ]
                  , [ InfixL (TOr  <$ symbolP "||") ]
                  ]

exprP :: Map Text Variable -> Parser Expr
exprP varmap = untypeExpr <$> typedExprP (Just varmap)

intTypeP :: Parser Type
intTypeP = try $ fmap UInt (char 'u' *> L.decimal) <|> fmap SInt (char 's' *> L.decimal)

arrayTypeP :: Parser Type
arrayTypeP = try $ do
  elemType <- intTypeP
  _ <- symbolP "["
  size <- L.decimal
  _ <- symbolP "]"
  return $ case elemType of
             UInt w -> UIntArray w size
             SInt w -> SIntArray w size
             _      -> error "Arrays of arrays not supported."

typeP :: Parser Type
typeP = label "type" $ L.lexeme spaceP $
  choice [ (UInt 1 <$ (symbolP "bool" <|> symbolP "var"))
         , arrayTypeP
         , intTypeP
         ]

declP :: (Map Text Variable, VarIdInfo)
      -> Parser (Map Text Variable, VarIdInfo)
declP (varmap, vii) = do
  ty <- typeP
  names <- sepBy1 identifierP (symbolP ",")
  when (S.size (S.fromList names) /= length names)
    $ fail "One or more identifiers declared multiple times."
  let (newVii, offsetList, idList) =
        addVariables (isScalar ty) (fromIntegral $ length names :: IdType) vii
      newVarMap = M.fromList
<<<<<<< HEAD
        $ map (\(name, vid) -> (name, Variable ty name vid))
        $ zip names [numIds + i | i <- [0..(numVars - 1)]]
  -- TODO: raise error if variable name already declared
  return ( varmap `M.union` newVarMap
         , if isScalar ty
           then vii { scalarIds = numIds + numVars }
           else vii { arrayIds = numIds + numVars }
         )
=======
        $ map (\(name, offset, vid) -> (name, Variable vid name ty offset))
        $ zip3 names offsetList idList
  mergedVarMap <- varmapMergeDisjoint varmap newVarMap
  _ <- symbolP ";"
  return (mergedVarMap, newVii)
>>>>>>> c4d89029

declsP :: (Map Text Variable, VarIdInfo)
       -> Parser (Map Text Variable, VarIdInfo)
declsP vmi = composeMany declP vmi

lValueP :: Map Text Variable -> Parser LValue
lValueP varmap = lArrayP <|> lScalarP
  where lScalarP = fmap LScalar $ variableP $ Just varmap
        lArrayP = fmap (\(var, idxExpr) -> LArray var $ untypeExpr idxExpr)
                  $ arrayIndexP $ Just varmap

nondetP :: Map Text Variable -> Parser Statement
nondetP varmap = try $ do
  lhs <- lValueP varmap
  _ <- symbolP "="
  _ <- symbolP "*"
  _ <- symbolP ";"
  return $ Nondeterministic lhs

assP :: Map Text Variable -> Parser Statement
assP varmap = try $ do
  lhs <- lValueP varmap
  _ <- symbolP "="
  rhs <- typedExprP $ Just varmap
  _ <- symbolP ";"
  return $ Assignment lhs (untypeExprWithCast (lvalType lhs) rhs)
    where lvalType (LScalar var) = varType var
          lvalType (LArray var _) = scalarType . varType $ var

callP :: Map Text Variable -> Parser (Statement, [[TypedExpr]])
callP varmap = try $ do
  fname <- identifierP
  _ <- symbolP "("
  aparams <- sepBy (typedExprP $ Just varmap) (symbolP ",")
  _ <- symbolP ")"
  _ <- symbolP ";"
  return (Call fname [], [aparams])

tryCatchP :: Map Text Variable -> Parser (Statement, [[TypedExpr]])
tryCatchP varmap = do
  _ <- symbolP "try"
  (tryBlock, tryAparams) <- blockP varmap
  _ <- symbolP "catch"
  (catchBlock, catchAparams) <- blockP varmap
  return (TryCatch tryBlock catchBlock, tryAparams ++ catchAparams)

iteP :: Map Text Variable -> Parser (Statement, [[TypedExpr]])
iteP varmap = do
  _ <- symbolP "if"
  _ <- symbolP "("
  guard <- ((Nothing <$ symbolP "*") <|> fmap Just (exprP varmap))
  _ <- symbolP ")"
  (thenBlock, thenAparams) <- blockP varmap
  _ <- symbolP "else"
  (elseBlock, elseAparams) <- blockP varmap
  return (IfThenElse guard thenBlock elseBlock, thenAparams ++ elseAparams)

whileP :: Map Text Variable -> Parser (Statement, [[TypedExpr]])
whileP varmap = do
  _ <- symbolP "while"
  _ <- symbolP "("
  guard <- ((Nothing <$ symbolP "*") <|> fmap Just (exprP varmap))
  _ <- symbolP ")"
  (body, aparams) <- blockP varmap
  return (While guard body, aparams)

throwP :: Parser Statement
throwP = symbolP "throw" >> symbolP ";" >> return Throw

stmtP :: Map Text Variable -> Parser (Statement, [[TypedExpr]])
stmtP varmap = choice [ noParams $ nondetP varmap
                      , noParams $ assP varmap
                      , callP varmap
                      , tryCatchP varmap
                      , iteP varmap
                      , whileP varmap
                      , noParams $ throwP
                      ] <?> "statement"
  where noParams = fmap (\stmt -> (stmt, [[]]))

stmtsP :: Map Text Variable -> Parser ([Statement], [[TypedExpr]])
stmtsP varmap = do
  stmtAparams <- many (stmtP varmap)
  let stmts = map fst stmtAparams
      aparams = concat $ map snd stmtAparams
  return (stmts, aparams)

blockP :: Map Text Variable -> Parser ([Statement], [[TypedExpr]])
blockP varmap = try $ do
  _ <- symbolP "{"
  stmtsAparams <- stmtsP varmap
  _ <- symbolP "}"
  return stmtsAparams

fargsP :: VarIdInfo
       -> Parser (VarIdInfo, Map Text Variable, [FormalParam])
fargsP vii = do
  rawfargs <- sepBy fargP (symbolP ",")
  let (ridfargs, newVii) = foldl assignId ([], vii) rawfargs
      idfargs = reverse $ ridfargs
      varmap = M.fromList $ map (\(_, var) -> (varName var, var)) idfargs
      params = map (\(isvr, var) -> if isvr then ValueResult var else Value var) idfargs
  when (M.size varmap /= length rawfargs)
    $ fail "One or more identifiers declared multiple times."
  return (newVii, varmap, params)
  where assignId (accfargs, accvii) (isvr, var) =
          let (newVii, [offset], [vid]) = addVariables (isScalar $ varType var) 1 accvii
          in ((isvr, var { varUnId = vid, varId = offset }):accfargs, newVii)

        fargP :: Parser (Bool, Variable)
        fargP = do
          ty <- typeP
          isvr <- optional $ symbolP "&"
          name <- identifierP
          return (isJust isvr, Variable 0 name ty 0)

functionP :: Map Text Variable
          -> (VarIdInfo, [(FunctionSkeleton, [[TypedExpr]])])
          -> Parser (VarIdInfo, [(FunctionSkeleton, [[TypedExpr]])])
functionP gvarmap (vii, sksAparams) = do
  fname <- identifierP
  _ <- symbolP "("
  (argvii, argvarmap, params) <- fargsP vii
  _ <- symbolP ")"
  _ <- symbolP "{"
  (dvarmap, locvii) <- declsP (M.empty, argvii)
  lvarmap <- varmapMergeDisjoint argvarmap dvarmap
  -- M.union is left-biased, so local variables shadow global variables
  (stmts, aparams) <- stmtsP (lvarmap `M.union` gvarmap)
  _ <- symbolP "}"
  let (lScalars, lArrays) =
        S.partition (isScalar . varType) $ S.fromList $ M.elems lvarmap
  return ( vii { varIds = varIds locvii }
         , ( FunctionSkeleton { skName = fname
                              , skModules = parseModules fname
                              , skParams = params
                              , skScalars = lScalars
                              , skArrays = lArrays
                              , skStmts = stmts
                              }
           , aparams
           ) : sksAparams
         )

programP :: Parser Program
programP = do
  spaceP
  (varmap, vii) <- declsP (M.empty, VarIdInfo 0 0 0)
  (_, sksAparams) <- composeSome (functionP varmap) (vii, [])
  eof
  case matchParams (reverse sksAparams) of
    Right sks ->
      let (scalarGlobs, arrayGlobs) = S.partition (isScalar . varType) $ S.fromList $ M.elems varmap
          (scalarLocs, arrayLocs) = foldl
            (\(sc, ar) sk -> (sc `S.union` skScalars sk, ar `S.union` skArrays sk))
            (S.empty, S.empty)
            sks
      in return $ Program scalarGlobs arrayGlobs scalarLocs arrayLocs sks
    Left ermsg -> fail ermsg

matchParams :: [(FunctionSkeleton, [[TypedExpr]])] -> Either String [FunctionSkeleton]
matchParams sksAparams = mapM skMatchParams sksAparams
  where skMap = M.fromList $ map (\(sk, _) -> (skName sk, sk)) sksAparams
        skMatchParams (sk, aparams) =
          (\(newStmts, _) -> sk { skStmts = newStmts }) <$> blockMatchParams (skStmts sk) aparams
        blockMatchParams stmts aparams =
          (\(rstmts, newAparams) -> (reverse rstmts, newAparams))
          <$> foldM stmtMatchParams ([], aparams) stmts
        stmtMatchParams (acc, aparams) stmt =
          (\(newStmt, newParams) -> (newStmt : acc, newParams)) <$> doMatchParam stmt aparams

        doMatchParam (Call fname _) (aparam:aparams) = case skMap M.!? fname of
          Just calleeSk
            | length aparam == length calleeParams ->
                (\newParams -> (Call fname newParams, aparams)) <$>
                mapM matchParam (zip aparam calleeParams)
            | otherwise -> Left ("Function " ++ show (skName calleeSk) ++ " requires "
                                  ++ show (length calleeParams) ++ " parameters, given: "
                                  ++ show (length aparam))
            where calleeParams = skParams calleeSk
                  matchParam (texpr, Value fvar)
                    | isScalar . varType $ fvar =
                      Right $ ActualVal $ untypeExprWithCast (varType fvar) texpr
                    | otherwise = case texpr of
                        TTerm avar | varType avar == varType fvar -> Right $ ActualVal (Term avar)
                        _ -> Left "Type mismatch on array parameter."
                  matchParam (TTerm avar, ValueResult fvar)
                    | varType avar == varType fvar = Right $ ActualValRes avar
                    | otherwise = Left "Type mismatch on array parameter."
                  matchParam _ = Left "Value-result actual parameter must be variable names."
          Nothing -> Left $ "Undeclared function identifier: " ++ T.unpack fname
        doMatchParam (TryCatch tryb catchb) aparams = do
          (tryStmts, tryParams) <- blockMatchParams tryb aparams
          (catchStmts, catchParams) <- blockMatchParams catchb tryParams
          return (TryCatch tryStmts catchStmts, catchParams)
        doMatchParam (IfThenElse g thenb elseb) aparams = do
          (thenStmts, thenParams) <- blockMatchParams thenb aparams
          (elseStmts, elseParams) <- blockMatchParams elseb thenParams
          return (IfThenElse g thenStmts elseStmts, elseParams)
        doMatchParam (While g body) aparams = do
          (bodyStmts, bodyParams) <- blockMatchParams body aparams
          return (While g bodyStmts, bodyParams)
        doMatchParam stmt (_:aparams) = Right (stmt, aparams)
        doMatchParam _ _ = error "Statement list and params list are not isomorphic."

parseModules :: Text -> [Text]
parseModules fname = joinModules (head splitModules) (tail splitModules) []
  where sep = T.pack "::"
        splitModules = filter (not . T.null) $ T.splitOn sep fname
        joinModules _ [] acc = acc
        joinModules container [_] acc = container:acc
        joinModules container (m:ms) acc =
          let newModule = container `T.append` sep `T.append` m
          in joinModules newModule ms (container:acc)

untypeExprFormula :: Program -> Formula TypedProp -> Formula ExprProp
untypeExprFormula prog = fmap $ \p -> case p of
  -- Keep support for legacy feature of APs as variables without scope.
  -- Note: if local variables from different functions share the same name,
  -- will only recognize the one from the last function.
  TextTProp t | t `M.member` varScopeMap -> let (scope, v) = varScopeMap M.! t
                                            in ExprProp scope (Term v)
              | otherwise -> TextProp t
  ExprTProp scope texpr ->
    (ExprProp scope) . untypeExpr . resolveVars (makeEnv scope) $ texpr
  where
    toVarMap vf = M.fromList . map (\v -> (varName v, vf v)) . S.toList

    varScopeMap = M.fromList [(varName v, (Just $ skName sk, v))
                              | sk <- pSks prog, v <- S.toList $ skScalars sk]
                  `M.union` toVarMap (\v -> (Nothing, v)) (pGlobalScalars prog)

    gvarmap = toVarMap id (pGlobalScalars prog) `M.union` toVarMap id (pGlobalArrays prog)
    makeEnv (Just fname) = case find (\fsk -> skName fsk == fname) (pSks prog) of
      Just fsk -> toVarMap id (skScalars fsk)
                  `M.union` toVarMap id (skArrays fsk)
                  `M.union` gvarmap
      Nothing -> error $ "Undeclared function " ++ T.unpack fname
    makeEnv Nothing = gvarmap

    resolveVars varmap texpr = go texpr
      where go e = case e of
              tl@(TLiteral _) -> tl
              TTerm v      -> TTerm $ case varmap M.!? varName v of
                Just nv -> nv
                Nothing -> error $ "Undeclared variable " ++ T.unpack (varName v)
              TArrayAccess v idx -> TArrayAccess nvar $ go idx
                where nvar = case varmap M.!? varName v of
                        Just nv -> nv
                        Nothing -> error $ "Undeclared variable " ++ T.unpack (varName v)
              TNot te      -> TNot $ go te
              TAnd te1 te2 -> goBinOp TAnd te1 te2
              TOr te1 te2  -> goBinOp TOr te1 te2
              TAdd te1 te2 -> goBinOp TAdd te1 te2
              TSub te1 te2 -> goBinOp TSub te1 te2
              TMul te1 te2 -> goBinOp TMul te1 te2
              TDiv te1 te2 -> goBinOp TDiv te1 te2
              TRem te1 te2 -> goBinOp TRem te1 te2
              TEq te1 te2  -> goBinOp TEq te1 te2
              TLt te1 te2  -> goBinOp TLt te1 te2
              TLeq te1 te2 -> goBinOp TLeq te1 te2
            goBinOp op te1 te2 = op (go te1) (go te2)<|MERGE_RESOLUTION|>--- conflicted
+++ resolved
@@ -233,22 +233,11 @@
   let (newVii, offsetList, idList) =
         addVariables (isScalar ty) (fromIntegral $ length names :: IdType) vii
       newVarMap = M.fromList
-<<<<<<< HEAD
-        $ map (\(name, vid) -> (name, Variable ty name vid))
-        $ zip names [numIds + i | i <- [0..(numVars - 1)]]
-  -- TODO: raise error if variable name already declared
-  return ( varmap `M.union` newVarMap
-         , if isScalar ty
-           then vii { scalarIds = numIds + numVars }
-           else vii { arrayIds = numIds + numVars }
-         )
-=======
         $ map (\(name, offset, vid) -> (name, Variable vid name ty offset))
         $ zip3 names offsetList idList
   mergedVarMap <- varmapMergeDisjoint varmap newVarMap
   _ <- symbolP ";"
   return (mergedVarMap, newVii)
->>>>>>> c4d89029
 
 declsP :: (Map Text Variable, VarIdInfo)
        -> Parser (Map Text Variable, VarIdInfo)
