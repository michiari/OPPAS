--- conflicted
+++ resolved
@@ -18,16 +18,11 @@
 
 import Pomc.Prop (Prop(..))
 import Pomc.Prec (StructPrecRel)
-<<<<<<< HEAD
-import Pomc.PotlV2 (Formula(..), getProps)
+import Pomc.Potl (Formula(..), getProps)
 import Pomc.Check ( makeOpa)
 import Pomc.State(State(..))
 import Pomc.SatUtil(SatState(..))
 import Pomc.Satisfiability (isEmpty, isEmptyOmega)
-=======
-import Pomc.Potl (Formula(..), getProps)
-import Pomc.Check (State, makeOpa)
->>>>>>> b2d8ee31
 import qualified Pomc.Satisfiability as Sat (Delta(..))
 import Pomc.PropConv (APType, convAP)
 import qualified Pomc.Encoding as E (PropSet, encodeInput)
@@ -46,11 +41,6 @@
 import GHC.Generics (Generic)
 import Data.Hashable
 
-<<<<<<< HEAD
--- a type for an explicit Opa used in model checking
-=======
-
->>>>>>> b2d8ee31
 data ExplicitOpa s a = ExplicitOpa
   { sigma :: ([Prop a], [Prop a]) -- the AP of the input alphabet (structural labels, all other props)
   , precRel :: [StructPrecRel a] -- OPM
@@ -77,39 +67,22 @@
 cartesian :: [a] -> [State] -> [MCState a]
 cartesian xs ys = [MCState x y | x <- xs, y <- ys]
 
-<<<<<<< HEAD
--- check a formula phi against an opa opa
-modelCheck :: (Ord s, Hashable s, Show s)
-           => Bool -- is it the infinite case?
-           -> Formula APType -- input formula to check
-           -> ExplicitOpa s APType -- input OPA
-           -> Bool -- does the OPA satisfy the formula?
-modelCheck isOmega phi opa =
-  let 
-      --fromList removes duplicates
-      -- all the structural labels + all the labels which appear in phi + End
-      -- TODO: remove End from the Omega case
-      essentialAP = Set.fromList $ End : (fst $ sigma opa) ++ (getProps phi)
-
-      --generate the OPA associated to the negation of the input formula
-      (bitenc, precFunc, phiInitials, phiIsFinal, phiDeltaPush, phiDeltaShift, phiDeltaPop, cl) =
-        makeOpa (Not phi) isOmega (fst $ sigma opa, getProps phi) (precRel opa) 
-=======
 #ifndef NDEBUG
 modelCheck :: (Ord s, Hashable s, Show s, Show a)
 #else
 modelCheck :: (Ord s, Hashable s, Show s)
 #endif
-           => Formula APType -- input formula to check
+           => Bool -- is it the infinite case?
+           -> Formula APType -- input formula to check
            -> ExplicitOpa s APType -- input OPA
 #ifndef NDEBUG
            -> (APType -> a)
 #endif
            -> (Bool, [(s, E.PropSet)]) -- (does the OPA satisfy the formula?, counterexample trace)
 #ifndef NDEBUG
-modelCheck phi opa transInv =
+modelCheck isOmega phi opa transInv =
 #else
-modelCheck phi opa =
+modelCheck isOmega phi opa =
 #endif
   let
       -- fromList removes duplicates
@@ -118,8 +91,7 @@
 
       -- generate the OPA associated to the negation of the input formula
       (bitenc, precFunc, phiInitials, phiIsFinal, phiDeltaPush, phiDeltaShift, phiDeltaPop) =
-        makeOpa (Not phi) (fst $ sigma opa, getProps phi) (precRel opa)
->>>>>>> b2d8ee31
+        makeOpa (Not phi) isOmega (fst $ sigma opa, getProps phi) (precRel opa)
 
       -- compute the cartesian product between the initials of the two opas
       cInitials = cartesian (initials opa) phiInitials
@@ -143,14 +115,8 @@
       opaDeltaShift q b = maybeList $ Map.lookup (q, b) $ makeDeltaMapI (deltaShift opa)
       opaDeltaPop q q' = maybeList $ Map.lookup (q, q') $ makeDeltaMapS (deltaPop opa)
 
-<<<<<<< HEAD
-      -- the delta relation of the cartesian product
-      cDeltaPush (MCState q p) b = cartesian (opaDeltaPush q b) (phiDeltaPush p b)
-      cDeltaShift (MCState q p) b = cartesian (opaDeltaShift q b) (phiDeltaShift p b)
-=======
       cDeltaPush (MCState q p) b = cartesian (opaDeltaPush q b) (phiDeltaPush p Nothing)
       cDeltaShift (MCState q p) b = cartesian (opaDeltaShift q b) (phiDeltaShift p Nothing)
->>>>>>> b2d8ee31
       cDeltaPop (MCState q p) (MCState q' p') = cartesian (opaDeltaPop q q') (phiDeltaPop p p')
       cDelta = Sat.Delta
                { Sat.bitenc = bitenc
@@ -159,23 +125,9 @@
                , Sat.deltaShift = cDeltaShift
                , Sat.deltaPop = cDeltaPop
                }
-
-<<<<<<< HEAD
-     -- check the emptiness of the language of the cartesian product
-  in if isOmega
-     then isEmptyOmega cDelta cInitials cIsFinalOmega
-     else isEmpty cDelta cInitials cIsFinal
-
--- check a formula phi against an Opa
--- this function is parametric with respect to the type of propositions
-modelCheckGen :: ( Ord s, Hashable s, Show s, Ord a)
-              => Bool 
-              -> Formula a
-              -> ExplicitOpa s a
-              -> Bool
-modelCheckGen isOmega phi opa =
-=======
-      (sat, trace) = isEmpty cDelta cInitials cIsFinal
+      (sat, trace) = if isOmega
+                      then isEmptyOmega cDelta cInitials cIsFinalOmega
+                      else isEmpty cDelta cInitials cIsFinalisEmpty cDelta cInitials cIsFinal
 #ifndef NDEBUG
   in DBG.trace (showTrace bitenc transInv trace)
 #else
@@ -183,16 +135,18 @@
 #endif
      (sat, map (\(MCState q _, b) -> (q, b)) $ toInputTrace bitenc trace)
 
+
+
 #ifndef NDEBUG
 modelCheckGen :: (Ord s, Hashable s, Show s, Ord a, Show a)
 #else
 modelCheckGen :: (Ord s, Hashable s, Show s, Ord a)
 #endif
-              => Formula a
+              => Bool 
+              -> Formula a
               -> ExplicitOpa s a
               -> (Bool, [(s, Set (Prop a))])
-modelCheckGen phi opa =
->>>>>>> b2d8ee31
+modelCheckGen isOmega phi opa =
   let (sls, als) = sigma opa
       (tphi, tprec, trans, transInv) = convAP phi (precRel opa) (sls ++ (getProps phi) ++ als)
       transProps props = fmap (fmap trans) props
@@ -206,21 +160,14 @@
              , deltaShift = transDelta (deltaShift opa)
              , deltaPop   = deltaPop opa
              }
-<<<<<<< HEAD
-  in modelCheck isOmega tphi tOpa
-
---extract all the atomic propositions (AP) which form the language P(AP)
--- used by the parsing code
-=======
 #ifndef NDEBUG
-      (sat, trace) = modelCheck tphi tOpa transInv
+      (sat, trace) = modelCheck isOmega tphi tOpa transInv
 #else
-      (sat, trace) = modelCheck tphi tOpa
+      (sat, trace) = modelCheck isOmega tphi tOpa
 #endif
   in (sat, map (\(q, b) -> (q, Set.map (fmap transInv) b)) trace)
 
 -- extract all atomic propositions from the delta relation
->>>>>>> b2d8ee31
 extractALs :: Ord a => [(s, Set (Prop a), [s])] -> [Prop a]
 extractALs deltaRels = Set.toList $ foldl (\als (_, a, _) -> als `Set.union` a) Set.empty deltaRels
 
