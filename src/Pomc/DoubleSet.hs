--- conflicted
+++ resolved
@@ -12,6 +12,7 @@
                    , markAll
                    , reset
                    , isMarked
+                   , isNotMarked
                    , allMarked
                    ) where
 
@@ -51,16 +52,12 @@
   (ds1, _) <- readSTRef dsref 
   return $ IntSet.member v ds1
 
-<<<<<<< HEAD
-allMarked :: (Ord v) => DoubleSet s v -> ST s (Set v)
-=======
 isNotMarked :: DoubleSet s -> Int -> ST s Bool
 isNotMarked dsref v = do 
   (ds1, _) <- readSTRef dsref 
   return $ not $ IntSet.member v ds1
 
 allMarked :: DoubleSet s -> ST s IntSet
->>>>>>> 0aad9de3
 allMarked dsref = do 
   (ds1, _) <- readSTRef dsref 
   return ds1