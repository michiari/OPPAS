--- conflicted
+++ resolved
@@ -45,7 +45,6 @@
 
 import Data.IntMap.Strict(IntMap)
 
-<<<<<<< HEAD
 -- We need to be able to update the saved encodedset to expand it
 data SuppContext v = SuppContext {getContext :: v, satset :: OmegaEncodedSet}
 
@@ -55,8 +54,6 @@
 instance (Ord v) => Ord (SuppContext v) where
   compare p q = compare (getContext p) (getContext q)
 
-=======
->>>>>>> e27d7f8d
 -- global variables in the algorithms
 data Globals s state = FGlobals
   { sIdGen :: SIdGen s state
@@ -383,11 +380,7 @@
   let qProps = getStateProps (bitenc delta) qState
       doShift True _ = return True
       doShift False p =
-<<<<<<< HEAD
-        reachTransition globals delta (p, Just (qProps, (snd . fromJust $ g))) (Just tracesatSet) Nothing
-=======
         reachTransition globals delta (p, Just (qProps, (snd . fromJust $ g))) (Just pathSatSet) Nothing
->>>>>>> e27d7f8d
   in do
     newStates <- wrapStates (sIdGen globals) $ (deltaShift delta) qState qProps
     V.foldM' doShift False newStates
@@ -437,7 +430,7 @@
 isSatisfiable isOmega phi alphabet =
   let encode True = IsOmega
       encode False = IsFinite
-      
+
       (be, precf, initials, (isFinalF, isFinalW), dPush, dShift, dPop, cl) =
         makeOpa phi (encode isOmega) alphabet (\_ _ -> True)
       delta = Delta
