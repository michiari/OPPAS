--- conflicted
+++ resolved
@@ -25,19 +25,10 @@
 -- internal representation of atomic propositions
 type APType = Word
 
-<<<<<<< HEAD
-
--- convert generic Token inputs into APType token inputs
-convPropTokens :: (Ord a)
-               => Formula a -- input formula phi
-               -> [StructPrecRel a] --precedence relation which replaces the usual matrix M
-               -> [Set (Prop a)] -- input tokens (each token is a set of strings, propositions)
-=======
 convPropTokens :: (Ord a)
                => Formula a -- input formula phi
                -> [StructPrecRel a] -- OPM
                -> [Set (Prop a)] -- input word
->>>>>>> b2d8ee31
                -> (Formula APType, [StructPrecRel APType], [Set (Prop APType)])
 convPropTokens phi precr tokens =
   let tsAP = Set.toList $ foldl Set.union Set.empty tokens -- get a list of all input APs
@@ -58,15 +49,9 @@
 -- convert generic props into APType props, and return a function which maps a generic prop into the correspondant APType
 convAP :: (Ord a)
        => Formula a -- input formula phi
-<<<<<<< HEAD
-       -> [StructPrecRel a] --precedence relation which re,places the usual matrix M
-       -> [Prop a] -- input strings
-       -> (Formula APType, [StructPrecRel APType], a -> APType)
-=======
        -> [StructPrecRel a] -- OPM
        -> [Prop a] -- APs outside phi and OPM
        -> (Formula APType, [StructPrecRel APType], a -> APType, APType -> a)
->>>>>>> b2d8ee31
 convAP phi precr other =
   let phiAP = getProps phi
       relAP = concatMap (\(sl1, sl2, _) -> [sl1, sl2]) precr
@@ -75,14 +60,9 @@
 
       -- map APs to their APType value
       trans p = fromJust $ Map.lookup p apMap
-<<<<<<< HEAD
-  in (fmap trans phi -- we need fmap because props are stored in the container Prop -> fmap :: Functor f => (a -> b) -> f a 
-=======
-
       apVec = V.fromList $ allProps
       index i = apVec V.! ((fromIntegral i) - 1) -- index 0 is reserved for End
   in ( fmap trans phi
->>>>>>> b2d8ee31
      , map (\(sl1, sl2, pr) -> ( fmap trans $ sl1
                                , fmap trans $ sl2
                                , pr
