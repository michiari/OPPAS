--- conflicted
+++ resolved
@@ -1,476 +1,472 @@
-{-# LANGUAGE DeriveGeneric, CPP #-}
-
-{- |
-   Module      : Pomc.Prob.ProbModelChecker
-   Copyright   : 2023 Francesco Pontiggia
-   License     : MIT
-   Maintainer  : Francesco Pontiggia
--}
-
-module Pomc.Prob.ProbModelChecker ( ExplicitPopa(..)
-                                  , terminationLTExplicit
-                                  , terminationLEExplicit
-                                  , terminationGTExplicit
-                                  , terminationGEExplicit
-                                  , terminationApproxExplicit
-                                  , programTermination
-                                  , qualitativeModelCheckProgram
-                                  , qualitativeModelCheckExplicit
-                                  , qualitativeModelCheckExplicitGen
-                                  , quantitativeModelCheckProgram
-                                  , quantitativeModelCheckExplicit
-                                  , quantitativeModelCheckExplicitGen
-                                  ) where
-
-import Pomc.Prop (Prop(..))
-import Pomc.Prec (Alphabet)
-import Pomc.Potl (Formula(..), getProps, normalize)
-import Pomc.Check(makeOpa, InitialsComputation(..))
-import Pomc.PropConv (APType, convProps, PropConv(encodeProp), encodeFormula )
-import Pomc.TimeUtils (startTimer, stopTimer)
-
-import qualified Pomc.Encoding as E
-
-import Pomc.Prob.SupportGraph(buildGraph, asPendingSemiconfs)
-
-import qualified Pomc.CustoMap as CM
-
-import Pomc.Prob.Z3Termination (terminationQuerySCC)
-import Pomc.Prob.ProbUtils
-import Pomc.Prob.MiniProb (Program, programToPopa, Popa(..), ExprProp)
-
-import qualified Pomc.Prob.GGraph as GG
-
-import qualified Pomc.Prob.ProbEncoding as PE
-
-import Data.Set (Set)
-import qualified Data.Set as Set
-
-import qualified Data.IntSet as IntSet
-
-import qualified Data.Map as Map
-
-import Data.Bifunctor(second)
-
-import Data.Hashable (Hashable)
-import Control.Monad.ST (stToIO)
-
-import Z3.Monad (evalZ3With, Logic(..))
-import Z3.Opts
-
-import qualified Debug.Trace as DBG
-import qualified Data.Vector as V
-import qualified Data.Vector.Mutable as MV
-import Data.STRef (newSTRef, readSTRef)
-import Numeric (showEFloat)
-
--- TODO: add normalize RichDistr to optimize the encoding
--- note that non normalized encodings are at the moment (16.11.23) correctly handled by the termination algorithms
-data ExplicitPopa s a = ExplicitPopa
-  { epAlphabet       :: Alphabet a -- OP alphabet
-  , epInitial        :: (s, Set (Prop a)) -- initial state of the POPA
-  , epopaDeltaPush   :: [(s, RichDistr s (Set (Prop a)))] -- push transition prob. distribution
-  , epopaDeltaShift  :: [(s, RichDistr s (Set (Prop a)))] -- shift transition prob. distribution
-  , epopaDeltaPop    :: [(s, s, RichDistr s (Set (Prop a)))] -- pop transition prob. distribution
-  } deriving (Show)
-
-------------------------------------------------
--- set of APIs for explicitly presented POPAs --
------------------------------------------------- 
-
--- TERMINATION
--- is the probability to terminate respectively <, <=, >=, > than the given probability?
--- (the return String is a debugging message for developing purposes)
-terminationLTExplicit :: (Ord s, Hashable s, Show s, Ord a) => ExplicitPopa s a -> Prob -> Solver -> IO (Bool, Stats, String)
-terminationLTExplicit popa bound solv = (\(res, s, str) -> (toBool res, s, str)) <$> terminationExplicit (CompQuery Lt bound solv) popa
-
-terminationLEExplicit :: (Ord s, Hashable s, Show s, Ord a) => ExplicitPopa s a -> Prob -> Solver -> IO (Bool, Stats, String)
-terminationLEExplicit popa bound solv = (\(res, s, str) -> (toBool res, s, str)) <$> terminationExplicit (CompQuery Le bound solv) popa
-
-terminationGTExplicit :: (Ord s, Hashable s, Show s, Ord a) => ExplicitPopa s a -> Prob -> Solver -> IO (Bool, Stats, String)
-terminationGTExplicit popa bound solv = (\(res, s, str) -> (toBool res, s, str)) <$> terminationExplicit (CompQuery Gt bound solv) popa
-
-terminationGEExplicit :: (Ord s, Hashable s, Show s, Ord a) => ExplicitPopa s a -> Prob -> Solver -> IO (Bool, Stats, String)
-terminationGEExplicit popa bound solv = (\(res, s, str) -> (toBool res, s, str)) <$> terminationExplicit (CompQuery Ge bound solv) popa
-
--- what is the probability that the input POPA terminates?
-terminationApproxExplicit :: (Ord s, Hashable s, Show s, Ord a) => ExplicitPopa s a -> Solver -> IO (Prob, Stats, String)
-terminationApproxExplicit popa solv = (\(res, s, str) -> (toUpperProb res, s, str)) <$> terminationExplicit (ApproxSingleQuery solv) popa
-
--- handling the termination query
-terminationExplicit :: (Ord s, Hashable s, Show s, Ord a)
-                    => TermQuery
-                    -> ExplicitPopa s a
-                    -> IO (TermResult, Stats, String)
-terminationExplicit query popa =
-  let
-    (sls, prec) = epAlphabet popa
-    (_, tprec, [tsls], pconv) = convProps T prec [sls]
-
-    -- I don't actually care, I just need the bitenc
-    (bitenc, precFunc, _, _, _, _, _, _) =
-      makeOpa T IsProb (tsls, tprec) (\_ _ -> True)
-
-    maybeList Nothing = []
-    maybeList (Just l) = l
-
-    -- generate the delta relation of the input opa
-    encodeDistr = map (\(s, b, p) -> (s, E.encodeInput bitenc (Set.map (encodeProp pconv) b), p))
-    makeDeltaMapI delta = Map.fromListWith (++) $
-      map (\(q, distr) -> (q, encodeDistr  distr))
-          delta
-    deltaPush  = makeDeltaMapI  (epopaDeltaPush popa)
-    deltaShift  = makeDeltaMapI  (epopaDeltaShift popa)
-    popaDeltaPush  q = maybeList $ Map.lookup q deltaPush
-    popaDeltaShift  q = maybeList $ Map.lookup q deltaShift
-
-    makeDeltaMapS  delta = Map.fromListWith (++) $
-      map (\(q, q', distr) -> ((q, q'), encodeDistr  distr))
-          delta
-    deltaPop = makeDeltaMapS   (epopaDeltaPop popa)
-    popaDeltaPop  q q' = maybeList $ Map.lookup (q, q') deltaPop
-
-    pDelta = Delta
-            { bitenc = bitenc
-            , prec = precFunc
-            , deltaPush = popaDeltaPush
-            , deltaShift = popaDeltaShift
-            , deltaPop = popaDeltaPop
-            }
-  in do
-    stats <- stToIO $ newSTRef newStats
-    sc <- stToIO $ buildGraph pDelta (fst . epInitial $ popa) (E.encodeInput bitenc . Set.map (encodeProp pconv) . snd .  epInitial $ popa) stats
-    scString <- stToIO $ CM.showMap sc
-
-    (res, _) <- evalZ3With (chooseLogic $ solver query) stdOpts $ terminationQuerySCC sc precFunc query stats
-    DBG.traceM $ "Computed termination probability: " ++ show res
-    computedStats <- stToIO $ readSTRef stats
-    return (res, computedStats, scString)
-
-programTermination :: Solver -> Program -> IO (TermResult, Stats, String)
-programTermination solver prog =
-  let (_, popa) = programToPopa prog Set.empty
-      (tsls, tprec) = popaAlphabet popa
-      (bitenc, precFunc, _, _, _, _, _, _) =
-        makeOpa T IsProb (tsls, tprec) (\_ _ -> True)
-
-      (initVs, initLbl) = popaInitial popa bitenc
-      pDelta = Delta
-               { bitenc = bitenc
-               , prec = precFunc
-               , deltaPush = popaDeltaPush popa bitenc
-               , deltaShift = popaDeltaShift popa bitenc
-               , deltaPop = popaDeltaPop popa bitenc
-               }
-
-  in do
-    stats <- stToIO $ newSTRef newStats
-    sc <- stToIO $ buildGraph pDelta initVs initLbl stats
-    scString <- stToIO $ CM.showMap sc
-<<<<<<< HEAD
-    (res, _) <- evalZ3With (Just QF_LRA) stdOpts $ terminationQuerySCC sc precFunc (ApproxSingleQuery solver) stats
-=======
-    (res, _) <- evalZ3With (chooseLogic $ solver query) stdOpts $ terminationQuerySCC sc precFunc query stats
->>>>>>> 39ee9bd0
-    DBG.traceM $ "Computed termination probabilities: " ++ show res
-    computedStats <- stToIO $ readSTRef stats
-    return (res, computedStats, scString)
-
--- QUALITATIVE MODEL CHECKING 
--- is the probability that the POPA satisfies phi equal to 1?
-qualitativeModelCheck :: (Ord s, Hashable s, Show s)
-                            => Solver
-                            -> Formula APType -- input formula to check
-                            -> Alphabet APType -- structural OP alphabet
-                            -> (E.BitEncoding -> (s, Label)) -- POPA initial states
-                            -> (E.BitEncoding -> s -> RichDistr s Label) -- POPA Delta Push
-                            -> (E.BitEncoding -> s -> RichDistr s Label) -- OPA Delta Shift
-                            -> (E.BitEncoding -> s -> s -> RichDistr s Label) -- OPA Delta Pop
-                            -> IO (Bool, Stats, String)
-qualitativeModelCheck solver phi alphabet bInitials bDeltaPush bDeltaShift bDeltaPop =
-  let
-    (bitenc, precFunc, phiInitials, phiIsFinal, phiDeltaPush, phiDeltaShift, phiDeltaPop, cl) =
-      makeOpa phi IsProb alphabet (\_ _ -> True)
-
-    deltaPush  = bDeltaPush bitenc
-    deltaShift = bDeltaShift bitenc
-    deltaPop  = bDeltaPop bitenc
-
-    initial = bInitials bitenc
-
-    proEnc = PE.makeProBitEncoding cl phiIsFinal
-
-    phiPush p = (phiDeltaPush p Nothing)
-    phiShift p = (phiDeltaShift p Nothing)
-
-    wrapper = Delta
-      { bitenc = bitenc
-      , proBitenc = proEnc
-      , prec = precFunc
-      , deltaPush = deltaPush
-      , deltaShift = deltaShift
-      , deltaPop = deltaPop
-      , phiDeltaPush = phiPush
-      , phiDeltaShift = phiShift
-      , phiDeltaPop = phiDeltaPop
-      }
-  in do
-    stats <- stToIO $ newSTRef newStats
-    sc <- stToIO $ buildGraph wrapper (fst initial) (snd initial) stats
-    scString <- stToIO $ CM.showMap sc
-    DBG.traceM $ "Length of the summary chain: " ++ show (MV.length sc)
-    --DBG.traceM $ "Summary chain: " ++ scString
-    (ApproxAllResult (_, ubMap), mustReachPopIdxs) <- evalZ3With (chooseLogic solver) stdOpts $ terminationQuerySCC sc precFunc (ApproxAllQuery solver) stats
-    let ubTermMap = Map.mapKeysWith (+) fst ubMap
-        ubVec =  V.generate (MV.length sc) (\idx -> Map.findWithDefault 0 idx ubTermMap)
-
-        cases i k
-          | k < (1 - 100 * defaultRTolerance) && IntSet.member i mustReachPopIdxs = error $ "semiconf " ++ show i ++ "has a PAST certificate with termination probability equal to" ++ show k -- inconsistent result
-          | k < (1 - 100 * defaultRTolerance) = True
-          | IntSet.member i mustReachPopIdxs = False
-          | otherwise = error $ "Semiconf " ++ show i ++ " has termination probability " ++ show k ++ " but it is not certified to be PAST." -- inconclusive result
-        pendVector = V.imap cases ubVec
-    DBG.traceM $ "Computed termination probabilities: " ++ show ubVec
-    DBG.traceM $ "Pending Vector: " ++ show pendVector
-    DBG.traceM "Conclusive analysis!"
-    computedStats <- stToIO $ readSTRef stats
-    DBG.traceM $ "Stats so far: " ++ concat [
-        "Times: "
-      , showEFloat (Just 4) (upperBoundTime computedStats) " s (upper bounds), "
-      , showEFloat (Just 4) (pastTime computedStats) " s (PAST certificates), "
-      , "\nInput pOPA state count: ", show $ popaStatesCount computedStats
-      , "\nSupport graph size: ", show $ suppGraphLen computedStats
-      , "\nNon-trivial equations solved for termination probabilities: ", show $ nonTrivialEquations computedStats
-      , "\nSCC count in the support graph: ", show $ sccCount computedStats
-      , "\nSize of the largest SCC in the support graph: ", show $ largestSCCSemiconfsCount computedStats
-      , "\nLargest number of equations in an SCC in the Support Graph: ", show $ largestSCCEqsCount computedStats
-      ]
-
-    startGGTime <- startTimer
-    almostSurely <- stToIO $ GG.qualitativeModelCheck wrapper (normalize phi) phiInitials sc pendVector
-
-    tGG <- stopTimer startGGTime almostSurely
-
-    return (almostSurely, computedStats { gGraphTime = tGG }, scString ++ show pendVector)
-
-qualitativeModelCheckProgram :: Solver
-                             -> Formula ExprProp -- phi: input formula to check
-                             -> Program -- input program
-                             -> IO (Bool, Stats, String)
-qualitativeModelCheckProgram solver phi prog =
-  let
-    (pconv, popa) = programToPopa prog (Set.fromList $ getProps phi)
-    transPhi = encodeFormula pconv phi
-  in qualitativeModelCheck solver transPhi (popaAlphabet popa) (popaInitial popa) (popaDeltaPush popa) (popaDeltaShift popa) (popaDeltaPop popa)
-
-qualitativeModelCheckExplicit :: (Ord s, Hashable s, Show s)
-                    => Solver
-                    -> Formula APType -- phi: input formula to check
-                    -> ExplicitPopa s APType -- input OPA
-                    -> IO (Bool, Stats, String)
-qualitativeModelCheckExplicit solver phi popa =
-  let
-    -- all the structural labels + all the labels which appear in phi
-    essentialAP = Set.fromList $ End : (fst $ epAlphabet popa) ++ (getProps phi)
-
-    maybeList Nothing = []
-    maybeList (Just l) = l
-
-    -- generate the delta relation of the input opa
-    encodeDistr bitenc = map (\(s, b, p) -> (s, E.encodeInput bitenc (Set.intersection essentialAP b), p))
-    makeDeltaMapI delta bitenc = Map.fromListWith (++) $
-      map (\(q, distr) -> (q, encodeDistr bitenc distr))
-          delta
-    deltaPush  = makeDeltaMapI  (epopaDeltaPush popa)
-    deltaShift  = makeDeltaMapI  (epopaDeltaShift popa)
-    popaDeltaPush bitenc q = maybeList $ Map.lookup q (deltaPush bitenc)
-    popaDeltaShift bitenc q = maybeList $ Map.lookup q (deltaShift bitenc)
-
-    makeDeltaMapS delta bitenc = Map.fromListWith (++) $
-      map (\(q, q', distr) -> ((q, q'), encodeDistr bitenc distr))
-          delta
-    deltaPop = makeDeltaMapS (epopaDeltaPop popa)
-    popaDeltaPop bitenc q q' = maybeList $ Map.lookup (q, q') (deltaPop bitenc)
-
-    initial bitenc = (fst . epInitial $ popa, E.encodeInput bitenc . Set.intersection essentialAP . snd .  epInitial $ popa)
-  in qualitativeModelCheck solver phi (epAlphabet popa) initial popaDeltaPush popaDeltaShift popaDeltaPop
-
-
-qualitativeModelCheckExplicitGen :: (Ord s, Hashable s, Show s, Ord a)
-                              => Solver
-                              -> Formula a -- phi: input formula to check
-                              -> ExplicitPopa s a -- input OPA
-                              -> IO (Bool, Stats, String)
-qualitativeModelCheckExplicitGen solver phi popa =
-  let
-    (sls, prec) = epAlphabet popa
-    essentialAP = Set.fromList $ End : sls ++ getProps phi
-    (tphi, tprec, [tsls], pconv) = convProps phi prec [sls]
-    transDelta = map (second
-                        (map (\(a, b, p) ->
-                            (a, Set.map (encodeProp pconv) $ Set.intersection essentialAP b, p))
-                        )
-                     )
-    transDeltaPop = map ( \(q,q0, distr) -> (q,q0,
-                                                  map (\(a, b, p) ->
-                                                    (a, Set.map (encodeProp pconv) $ Set.intersection essentialAP b, p))
-                                                  distr
-                                            )
-                        )
-    transInitial = second (Set.map (encodeProp pconv) . Set.intersection essentialAP)
-    tPopa = popa { epAlphabet   = (tsls, tprec)
-                , epInitial = transInitial (epInitial popa)
-                 , epopaDeltaPush  = transDelta (epopaDeltaPush popa)
-                 , epopaDeltaShift = transDelta (epopaDeltaShift popa)
-                 , epopaDeltaPop = transDeltaPop (epopaDeltaPop popa)
-                 }
-  in qualitativeModelCheckExplicit solver tphi tPopa
-
-
--- QUANTITATIVE MODEL CHECKING
--- is the probability that the POPA satisfies phi equal to 1?
-quantitativeModelCheck :: (Ord s, Hashable s, Show s)
-                            => Solver
-                            -> Formula APType -- input formula to check
-                            -> Alphabet APType -- structural OP alphabet
-                            -> (E.BitEncoding -> (s, Label)) -- POPA initial states
-                            -> (E.BitEncoding -> s -> RichDistr s Label) -- POPA Delta Push
-                            -> (E.BitEncoding -> s -> RichDistr s Label) -- OPA Delta Shift
-                            -> (E.BitEncoding -> s -> s -> RichDistr s Label) -- OPA Delta Pop
-                            -> IO ((Prob,Prob), Stats, String)
-quantitativeModelCheck solver phi alphabet bInitials bDeltaPush bDeltaShift bDeltaPop =
-  let
-    (bitenc, precFunc, phiInitials, phiIsFinal, phiDeltaPush, phiDeltaShift, phiDeltaPop, cl) =
-      makeOpa phi IsProb alphabet (\_ _ -> True)
-
-    deltaPush  = bDeltaPush bitenc
-    deltaShift = bDeltaShift bitenc
-    deltaPop  = bDeltaPop bitenc
-
-    initial = bInitials bitenc
-
-    proEnc = PE.makeProBitEncoding cl phiIsFinal
-
-    phiPush p = (phiDeltaPush p Nothing)
-    phiShift p = (phiDeltaShift p Nothing)
-
-    wrapper = Delta
-      { bitenc = bitenc
-      , proBitenc = proEnc
-      , prec = precFunc
-      , deltaPush = deltaPush
-      , deltaShift = deltaShift
-      , deltaPop = deltaPop
-      , phiDeltaPush = phiPush
-      , phiDeltaShift = phiShift
-      , phiDeltaPop = phiDeltaPop
-      }
-
-  in do
-    stats <- stToIO $ newSTRef newStats
-    sc <- stToIO $ buildGraph wrapper (fst initial) (snd initial) stats
-    scString <- stToIO $ CM.showMap sc
-    DBG.traceM $ "Length of the summary chain: " ++ show (MV.length sc)
-    --DBG.traceM $ "Summary chain: " ++ scString
-    {-
-    asPendSemiconfs <- stToIO $ asPendingSemiconfs sc
-    DBG.traceM $ "Computed the following asPending and asNotPending sets: " ++ show asPendSemiconfs
-    pendVector <- toBoolVec <$> evalZ3With (Just QF_LRA) stdOpts (terminationQuery sc precFunc asPendSemiconfs $ PendingQuery SMTWithHints)
-    -}
-    (ApproxAllResult (lbProbs, ubProbs), mustReachPopIdxs) <- evalZ3With (Just QF_LRA) stdOpts $ terminationQuerySCC sc precFunc (ApproxAllQuery solver) stats
-    let ubTermMap = Map.mapKeysWith (+) fst ubProbs
-        ubVec =  V.generate (MV.length sc) (\idx -> Map.findWithDefault 0 idx ubTermMap)
-        cases i k
-          | k < (1 - 100 * defaultRTolerance) && IntSet.member i mustReachPopIdxs = error $ "semiconf " ++ show i ++ "has a PAST certificate with termination probability equal to" ++ show k -- inconsistent result
-          | k < (1 - 100 * defaultRTolerance) = True
-          | IntSet.member i mustReachPopIdxs = False
-          | otherwise = error $ "Semiconf " ++ show i ++ " has termination probability " ++ show k ++ " but it is not certified to be PAST." -- inconclusive result
-        pendVector = V.imap cases ubVec
-    DBG.traceM $ "Computed upper bounds on termination probabilities: " ++ show ubVec
-    DBG.traceM $ "Pending Upper Bounds Vector: " ++ show pendVector
-    DBG.traceM "Conclusive analysis!"
-
-    startGGTime <- startTimer
-    (ub, lb) <- stToIO $ GG.quantitativeModelCheck wrapper (normalize phi) phiInitials sc mustReachPopIdxs lbProbs ubProbs stats
-
-    tGG <- stopTimer startGGTime ub
-    computedStats <- stToIO $ readSTRef stats
-
-    return ((ub, lb), computedStats { gGraphTime = tGG }, scString ++ show pendVector)
-
-quantitativeModelCheckProgram :: Solver
-                             -> Formula ExprProp -- phi: input formula to check
-                             -> Program -- input program
-                             -> IO ((Prob, Prob), Stats, String)
-quantitativeModelCheckProgram solver phi prog =
-  let
-    (pconv, popa) = programToPopa prog (Set.fromList $ getProps phi)
-    transPhi = encodeFormula pconv phi
-  in quantitativeModelCheck solver transPhi (popaAlphabet popa) (popaInitial popa) (popaDeltaPush popa) (popaDeltaShift popa) (popaDeltaPop popa)
-
-quantitativeModelCheckExplicit :: (Ord s, Hashable s, Show s)
-                    => Solver
-                    -> Formula APType -- phi: input formula to check
-                    -> ExplicitPopa s APType -- input OPA
-                    -> IO ((Prob,Prob), Stats, String)
-quantitativeModelCheckExplicit solver phi popa =
-  let
-    -- all the structural labels + all the labels which appear in phi
-    essentialAP = Set.fromList $ End : (fst $ epAlphabet popa) ++ (getProps phi)
-
-    maybeList Nothing = []
-    maybeList (Just l) = l
-
-    -- generate the delta relation of the input opa
-    encodeDistr bitenc = map (\(s, b, p) -> (s, E.encodeInput bitenc (Set.intersection essentialAP b), p))
-    makeDeltaMapI delta bitenc = Map.fromListWith (++) $
-      map (\(q, distr) -> (q, encodeDistr bitenc distr))
-          delta
-    deltaPush  = makeDeltaMapI  (epopaDeltaPush popa)
-    deltaShift  = makeDeltaMapI  (epopaDeltaShift popa)
-    popaDeltaPush bitenc q = maybeList $ Map.lookup q (deltaPush bitenc)
-    popaDeltaShift bitenc q = maybeList $ Map.lookup q (deltaShift bitenc)
-
-    makeDeltaMapS delta bitenc = Map.fromListWith (++) $
-      map (\(q, q', distr) -> ((q, q'), encodeDistr bitenc distr))
-          delta
-    deltaPop = makeDeltaMapS (epopaDeltaPop popa)
-    popaDeltaPop bitenc q q' = maybeList $ Map.lookup (q, q') (deltaPop bitenc)
-
-    initial bitenc = (fst . epInitial $ popa, E.encodeInput bitenc . Set.intersection essentialAP . snd .  epInitial $ popa)
-  in quantitativeModelCheck solver phi (epAlphabet popa) initial popaDeltaPush popaDeltaShift popaDeltaPop
-
-
-quantitativeModelCheckExplicitGen :: (Ord s, Hashable s, Show s, Ord a)
-                              => Solver
-                              -> Formula a -- phi: input formula to check
-                              -> ExplicitPopa s a -- input OPA
-                              -> IO ((Prob, Prob), Stats, String)
-quantitativeModelCheckExplicitGen solver phi popa =
-  let
-    (sls, prec) = epAlphabet popa
-    essentialAP = Set.fromList $ End : sls ++ getProps phi
-    (tphi, tprec, [tsls], pconv) = convProps phi prec [sls]
-    transDelta = map (second
-                        (map (\(a, b, p) ->
-                            (a, Set.map (encodeProp pconv) $ Set.intersection essentialAP b, p))
-                        )
-                     )
-    transDeltaPop = map ( \(q,q0, distr) -> (q,q0,
-                                                  map (\(a, b, p) ->
-                                                    (a, Set.map (encodeProp pconv) $ Set.intersection essentialAP b, p))
-                                                  distr
-                                            )
-                        )
-    transInitial = second (Set.map (encodeProp pconv) . Set.intersection essentialAP)
-    tPopa = popa { epAlphabet   = (tsls, tprec)
-                , epInitial = transInitial (epInitial popa)
-                 , epopaDeltaPush  = transDelta (epopaDeltaPush popa)
-                 , epopaDeltaShift = transDelta (epopaDeltaShift popa)
-                 , epopaDeltaPop = transDeltaPop (epopaDeltaPop popa)
-                 }
-  in quantitativeModelCheckExplicit solver tphi tPopa
-
-chooseLogic :: Solver -> Maybe Logic
-chooseLogic OVI = Just QF_LRA
-chooseLogic _ = Just QF_NRA+{-# LANGUAGE DeriveGeneric, CPP #-}
+
+{- |
+   Module      : Pomc.Prob.ProbModelChecker
+   Copyright   : 2023 Francesco Pontiggia
+   License     : MIT
+   Maintainer  : Francesco Pontiggia
+-}
+
+module Pomc.Prob.ProbModelChecker ( ExplicitPopa(..)
+                                  , terminationLTExplicit
+                                  , terminationLEExplicit
+                                  , terminationGTExplicit
+                                  , terminationGEExplicit
+                                  , terminationApproxExplicit
+                                  , programTermination
+                                  , qualitativeModelCheckProgram
+                                  , qualitativeModelCheckExplicit
+                                  , qualitativeModelCheckExplicitGen
+                                  , quantitativeModelCheckProgram
+                                  , quantitativeModelCheckExplicit
+                                  , quantitativeModelCheckExplicitGen
+                                  ) where
+
+import Pomc.Prop (Prop(..))
+import Pomc.Prec (Alphabet)
+import Pomc.Potl (Formula(..), getProps, normalize)
+import Pomc.Check(makeOpa, InitialsComputation(..))
+import Pomc.PropConv (APType, convProps, PropConv(encodeProp), encodeFormula )
+import Pomc.TimeUtils (startTimer, stopTimer)
+
+import qualified Pomc.Encoding as E
+
+import Pomc.Prob.SupportGraph(buildGraph, asPendingSemiconfs)
+
+import qualified Pomc.CustoMap as CM
+
+import Pomc.Prob.Z3Termination (terminationQuerySCC)
+import Pomc.Prob.ProbUtils
+import Pomc.Prob.MiniProb (Program, programToPopa, Popa(..), ExprProp)
+
+import qualified Pomc.Prob.GGraph as GG
+
+import qualified Pomc.Prob.ProbEncoding as PE
+
+import Data.Set (Set)
+import qualified Data.Set as Set
+
+import qualified Data.IntSet as IntSet
+
+import qualified Data.Map as Map
+
+import Data.Bifunctor(second)
+
+import Data.Hashable (Hashable)
+import Control.Monad.ST (stToIO)
+
+import Z3.Monad (evalZ3With, Logic(..))
+import Z3.Opts
+
+import qualified Debug.Trace as DBG
+import qualified Data.Vector as V
+import qualified Data.Vector.Mutable as MV
+import Data.STRef (newSTRef, readSTRef)
+import Numeric (showEFloat)
+
+-- TODO: add normalize RichDistr to optimize the encoding
+-- note that non normalized encodings are at the moment (16.11.23) correctly handled by the termination algorithms
+data ExplicitPopa s a = ExplicitPopa
+  { epAlphabet       :: Alphabet a -- OP alphabet
+  , epInitial        :: (s, Set (Prop a)) -- initial state of the POPA
+  , epopaDeltaPush   :: [(s, RichDistr s (Set (Prop a)))] -- push transition prob. distribution
+  , epopaDeltaShift  :: [(s, RichDistr s (Set (Prop a)))] -- shift transition prob. distribution
+  , epopaDeltaPop    :: [(s, s, RichDistr s (Set (Prop a)))] -- pop transition prob. distribution
+  } deriving (Show)
+
+------------------------------------------------
+-- set of APIs for explicitly presented POPAs --
+------------------------------------------------ 
+
+-- TERMINATION
+-- is the probability to terminate respectively <, <=, >=, > than the given probability?
+-- (the return String is a debugging message for developing purposes)
+terminationLTExplicit :: (Ord s, Hashable s, Show s, Ord a) => ExplicitPopa s a -> Prob -> Solver -> IO (Bool, Stats, String)
+terminationLTExplicit popa bound solv = (\(res, s, str) -> (toBool res, s, str)) <$> terminationExplicit (CompQuery Lt bound solv) popa
+
+terminationLEExplicit :: (Ord s, Hashable s, Show s, Ord a) => ExplicitPopa s a -> Prob -> Solver -> IO (Bool, Stats, String)
+terminationLEExplicit popa bound solv = (\(res, s, str) -> (toBool res, s, str)) <$> terminationExplicit (CompQuery Le bound solv) popa
+
+terminationGTExplicit :: (Ord s, Hashable s, Show s, Ord a) => ExplicitPopa s a -> Prob -> Solver -> IO (Bool, Stats, String)
+terminationGTExplicit popa bound solv = (\(res, s, str) -> (toBool res, s, str)) <$> terminationExplicit (CompQuery Gt bound solv) popa
+
+terminationGEExplicit :: (Ord s, Hashable s, Show s, Ord a) => ExplicitPopa s a -> Prob -> Solver -> IO (Bool, Stats, String)
+terminationGEExplicit popa bound solv = (\(res, s, str) -> (toBool res, s, str)) <$> terminationExplicit (CompQuery Ge bound solv) popa
+
+-- what is the probability that the input POPA terminates?
+terminationApproxExplicit :: (Ord s, Hashable s, Show s, Ord a) => ExplicitPopa s a -> Solver -> IO (Prob, Stats, String)
+terminationApproxExplicit popa solv = (\(res, s, str) -> (toUpperProb res, s, str)) <$> terminationExplicit (ApproxSingleQuery solv) popa
+
+-- handling the termination query
+terminationExplicit :: (Ord s, Hashable s, Show s, Ord a)
+                    => TermQuery
+                    -> ExplicitPopa s a
+                    -> IO (TermResult, Stats, String)
+terminationExplicit query popa =
+  let
+    (sls, prec) = epAlphabet popa
+    (_, tprec, [tsls], pconv) = convProps T prec [sls]
+
+    -- I don't actually care, I just need the bitenc
+    (bitenc, precFunc, _, _, _, _, _, _) =
+      makeOpa T IsProb (tsls, tprec) (\_ _ -> True)
+
+    maybeList Nothing = []
+    maybeList (Just l) = l
+
+    -- generate the delta relation of the input opa
+    encodeDistr = map (\(s, b, p) -> (s, E.encodeInput bitenc (Set.map (encodeProp pconv) b), p))
+    makeDeltaMapI delta = Map.fromListWith (++) $
+      map (\(q, distr) -> (q, encodeDistr  distr))
+          delta
+    deltaPush  = makeDeltaMapI  (epopaDeltaPush popa)
+    deltaShift  = makeDeltaMapI  (epopaDeltaShift popa)
+    popaDeltaPush  q = maybeList $ Map.lookup q deltaPush
+    popaDeltaShift  q = maybeList $ Map.lookup q deltaShift
+
+    makeDeltaMapS  delta = Map.fromListWith (++) $
+      map (\(q, q', distr) -> ((q, q'), encodeDistr  distr))
+          delta
+    deltaPop = makeDeltaMapS   (epopaDeltaPop popa)
+    popaDeltaPop  q q' = maybeList $ Map.lookup (q, q') deltaPop
+
+    pDelta = Delta
+            { bitenc = bitenc
+            , prec = precFunc
+            , deltaPush = popaDeltaPush
+            , deltaShift = popaDeltaShift
+            , deltaPop = popaDeltaPop
+            }
+  in do
+    stats <- stToIO $ newSTRef newStats
+    sc <- stToIO $ buildGraph pDelta (fst . epInitial $ popa) (E.encodeInput bitenc . Set.map (encodeProp pconv) . snd .  epInitial $ popa) stats
+    scString <- stToIO $ CM.showMap sc
+
+    (res, _) <- evalZ3With (chooseLogic $ solver query) stdOpts $ terminationQuerySCC sc precFunc query stats
+    DBG.traceM $ "Computed termination probability: " ++ show res
+    computedStats <- stToIO $ readSTRef stats
+    return (res, computedStats, scString)
+
+programTermination :: Solver -> Program -> IO (TermResult, Stats, String)
+programTermination solver prog =
+  let (_, popa) = programToPopa prog Set.empty
+      (tsls, tprec) = popaAlphabet popa
+      (bitenc, precFunc, _, _, _, _, _, _) =
+        makeOpa T IsProb (tsls, tprec) (\_ _ -> True)
+
+      (initVs, initLbl) = popaInitial popa bitenc
+      pDelta = Delta
+               { bitenc = bitenc
+               , prec = precFunc
+               , deltaPush = popaDeltaPush popa bitenc
+               , deltaShift = popaDeltaShift popa bitenc
+               , deltaPop = popaDeltaPop popa bitenc
+               }
+
+  in do
+    stats <- stToIO $ newSTRef newStats
+    sc <- stToIO $ buildGraph pDelta initVs initLbl stats
+    scString <- stToIO $ CM.showMap sc
+    (res, _) <- evalZ3With (chooseLogic solver) stdOpts $ terminationQuerySCC sc precFunc (ApproxSingleQuery solver) stats
+    DBG.traceM $ "Computed termination probabilities: " ++ show res
+    computedStats <- stToIO $ readSTRef stats
+    return (res, computedStats, scString)
+
+-- QUALITATIVE MODEL CHECKING 
+-- is the probability that the POPA satisfies phi equal to 1?
+qualitativeModelCheck :: (Ord s, Hashable s, Show s)
+                            => Solver
+                            -> Formula APType -- input formula to check
+                            -> Alphabet APType -- structural OP alphabet
+                            -> (E.BitEncoding -> (s, Label)) -- POPA initial states
+                            -> (E.BitEncoding -> s -> RichDistr s Label) -- POPA Delta Push
+                            -> (E.BitEncoding -> s -> RichDistr s Label) -- OPA Delta Shift
+                            -> (E.BitEncoding -> s -> s -> RichDistr s Label) -- OPA Delta Pop
+                            -> IO (Bool, Stats, String)
+qualitativeModelCheck solver phi alphabet bInitials bDeltaPush bDeltaShift bDeltaPop =
+  let
+    (bitenc, precFunc, phiInitials, phiIsFinal, phiDeltaPush, phiDeltaShift, phiDeltaPop, cl) =
+      makeOpa phi IsProb alphabet (\_ _ -> True)
+
+    deltaPush  = bDeltaPush bitenc
+    deltaShift = bDeltaShift bitenc
+    deltaPop  = bDeltaPop bitenc
+
+    initial = bInitials bitenc
+
+    proEnc = PE.makeProBitEncoding cl phiIsFinal
+
+    phiPush p = (phiDeltaPush p Nothing)
+    phiShift p = (phiDeltaShift p Nothing)
+
+    wrapper = Delta
+      { bitenc = bitenc
+      , proBitenc = proEnc
+      , prec = precFunc
+      , deltaPush = deltaPush
+      , deltaShift = deltaShift
+      , deltaPop = deltaPop
+      , phiDeltaPush = phiPush
+      , phiDeltaShift = phiShift
+      , phiDeltaPop = phiDeltaPop
+      }
+  in do
+    stats <- stToIO $ newSTRef newStats
+    sc <- stToIO $ buildGraph wrapper (fst initial) (snd initial) stats
+    scString <- stToIO $ CM.showMap sc
+    DBG.traceM $ "Length of the summary chain: " ++ show (MV.length sc)
+    --DBG.traceM $ "Summary chain: " ++ scString
+    (ApproxAllResult (_, ubMap), mustReachPopIdxs) <- evalZ3With (chooseLogic solver) stdOpts $ terminationQuerySCC sc precFunc (ApproxAllQuery solver) stats
+    let ubTermMap = Map.mapKeysWith (+) fst ubMap
+        ubVec =  V.generate (MV.length sc) (\idx -> Map.findWithDefault 0 idx ubTermMap)
+
+        cases i k
+          | k < (1 - 100 * defaultRTolerance) && IntSet.member i mustReachPopIdxs = error $ "semiconf " ++ show i ++ "has a PAST certificate with termination probability equal to" ++ show k -- inconsistent result
+          | k < (1 - 100 * defaultRTolerance) = True
+          | IntSet.member i mustReachPopIdxs = False
+          | otherwise = error $ "Semiconf " ++ show i ++ " has termination probability " ++ show k ++ " but it is not certified to be PAST." -- inconclusive result
+        pendVector = V.imap cases ubVec
+    DBG.traceM $ "Computed termination probabilities: " ++ show ubVec
+    DBG.traceM $ "Pending Vector: " ++ show pendVector
+    DBG.traceM "Conclusive analysis!"
+    computedStats <- stToIO $ readSTRef stats
+    DBG.traceM $ "Stats so far: " ++ concat [
+        "Times: "
+      , showEFloat (Just 4) (upperBoundTime computedStats) " s (upper bounds), "
+      , showEFloat (Just 4) (pastTime computedStats) " s (PAST certificates), "
+      , "\nInput pOPA state count: ", show $ popaStatesCount computedStats
+      , "\nSupport graph size: ", show $ suppGraphLen computedStats
+      , "\nNon-trivial equations solved for termination probabilities: ", show $ nonTrivialEquations computedStats
+      , "\nSCC count in the support graph: ", show $ sccCount computedStats
+      , "\nSize of the largest SCC in the support graph: ", show $ largestSCCSemiconfsCount computedStats
+      , "\nLargest number of equations in an SCC in the Support Graph: ", show $ largestSCCEqsCount computedStats
+      ]
+
+    startGGTime <- startTimer
+    almostSurely <- stToIO $ GG.qualitativeModelCheck wrapper (normalize phi) phiInitials sc pendVector
+
+    tGG <- stopTimer startGGTime almostSurely
+
+    return (almostSurely, computedStats { gGraphTime = tGG }, scString ++ show pendVector)
+
+qualitativeModelCheckProgram :: Solver
+                             -> Formula ExprProp -- phi: input formula to check
+                             -> Program -- input program
+                             -> IO (Bool, Stats, String)
+qualitativeModelCheckProgram solver phi prog =
+  let
+    (pconv, popa) = programToPopa prog (Set.fromList $ getProps phi)
+    transPhi = encodeFormula pconv phi
+  in qualitativeModelCheck solver transPhi (popaAlphabet popa) (popaInitial popa) (popaDeltaPush popa) (popaDeltaShift popa) (popaDeltaPop popa)
+
+qualitativeModelCheckExplicit :: (Ord s, Hashable s, Show s)
+                    => Solver
+                    -> Formula APType -- phi: input formula to check
+                    -> ExplicitPopa s APType -- input OPA
+                    -> IO (Bool, Stats, String)
+qualitativeModelCheckExplicit solver phi popa =
+  let
+    -- all the structural labels + all the labels which appear in phi
+    essentialAP = Set.fromList $ End : (fst $ epAlphabet popa) ++ (getProps phi)
+
+    maybeList Nothing = []
+    maybeList (Just l) = l
+
+    -- generate the delta relation of the input opa
+    encodeDistr bitenc = map (\(s, b, p) -> (s, E.encodeInput bitenc (Set.intersection essentialAP b), p))
+    makeDeltaMapI delta bitenc = Map.fromListWith (++) $
+      map (\(q, distr) -> (q, encodeDistr bitenc distr))
+          delta
+    deltaPush  = makeDeltaMapI  (epopaDeltaPush popa)
+    deltaShift  = makeDeltaMapI  (epopaDeltaShift popa)
+    popaDeltaPush bitenc q = maybeList $ Map.lookup q (deltaPush bitenc)
+    popaDeltaShift bitenc q = maybeList $ Map.lookup q (deltaShift bitenc)
+
+    makeDeltaMapS delta bitenc = Map.fromListWith (++) $
+      map (\(q, q', distr) -> ((q, q'), encodeDistr bitenc distr))
+          delta
+    deltaPop = makeDeltaMapS (epopaDeltaPop popa)
+    popaDeltaPop bitenc q q' = maybeList $ Map.lookup (q, q') (deltaPop bitenc)
+
+    initial bitenc = (fst . epInitial $ popa, E.encodeInput bitenc . Set.intersection essentialAP . snd .  epInitial $ popa)
+  in qualitativeModelCheck solver phi (epAlphabet popa) initial popaDeltaPush popaDeltaShift popaDeltaPop
+
+
+qualitativeModelCheckExplicitGen :: (Ord s, Hashable s, Show s, Ord a)
+                              => Solver
+                              -> Formula a -- phi: input formula to check
+                              -> ExplicitPopa s a -- input OPA
+                              -> IO (Bool, Stats, String)
+qualitativeModelCheckExplicitGen solver phi popa =
+  let
+    (sls, prec) = epAlphabet popa
+    essentialAP = Set.fromList $ End : sls ++ getProps phi
+    (tphi, tprec, [tsls], pconv) = convProps phi prec [sls]
+    transDelta = map (second
+                        (map (\(a, b, p) ->
+                            (a, Set.map (encodeProp pconv) $ Set.intersection essentialAP b, p))
+                        )
+                     )
+    transDeltaPop = map ( \(q,q0, distr) -> (q,q0,
+                                                  map (\(a, b, p) ->
+                                                    (a, Set.map (encodeProp pconv) $ Set.intersection essentialAP b, p))
+                                                  distr
+                                            )
+                        )
+    transInitial = second (Set.map (encodeProp pconv) . Set.intersection essentialAP)
+    tPopa = popa { epAlphabet   = (tsls, tprec)
+                , epInitial = transInitial (epInitial popa)
+                 , epopaDeltaPush  = transDelta (epopaDeltaPush popa)
+                 , epopaDeltaShift = transDelta (epopaDeltaShift popa)
+                 , epopaDeltaPop = transDeltaPop (epopaDeltaPop popa)
+                 }
+  in qualitativeModelCheckExplicit solver tphi tPopa
+
+
+-- QUANTITATIVE MODEL CHECKING
+-- is the probability that the POPA satisfies phi equal to 1?
+quantitativeModelCheck :: (Ord s, Hashable s, Show s)
+                            => Solver
+                            -> Formula APType -- input formula to check
+                            -> Alphabet APType -- structural OP alphabet
+                            -> (E.BitEncoding -> (s, Label)) -- POPA initial states
+                            -> (E.BitEncoding -> s -> RichDistr s Label) -- POPA Delta Push
+                            -> (E.BitEncoding -> s -> RichDistr s Label) -- OPA Delta Shift
+                            -> (E.BitEncoding -> s -> s -> RichDistr s Label) -- OPA Delta Pop
+                            -> IO ((Prob,Prob), Stats, String)
+quantitativeModelCheck solver phi alphabet bInitials bDeltaPush bDeltaShift bDeltaPop =
+  let
+    (bitenc, precFunc, phiInitials, phiIsFinal, phiDeltaPush, phiDeltaShift, phiDeltaPop, cl) =
+      makeOpa phi IsProb alphabet (\_ _ -> True)
+
+    deltaPush  = bDeltaPush bitenc
+    deltaShift = bDeltaShift bitenc
+    deltaPop  = bDeltaPop bitenc
+
+    initial = bInitials bitenc
+
+    proEnc = PE.makeProBitEncoding cl phiIsFinal
+
+    phiPush p = (phiDeltaPush p Nothing)
+    phiShift p = (phiDeltaShift p Nothing)
+
+    wrapper = Delta
+      { bitenc = bitenc
+      , proBitenc = proEnc
+      , prec = precFunc
+      , deltaPush = deltaPush
+      , deltaShift = deltaShift
+      , deltaPop = deltaPop
+      , phiDeltaPush = phiPush
+      , phiDeltaShift = phiShift
+      , phiDeltaPop = phiDeltaPop
+      }
+
+  in do
+    stats <- stToIO $ newSTRef newStats
+    sc <- stToIO $ buildGraph wrapper (fst initial) (snd initial) stats
+    scString <- stToIO $ CM.showMap sc
+    DBG.traceM $ "Length of the summary chain: " ++ show (MV.length sc)
+    --DBG.traceM $ "Summary chain: " ++ scString
+    {-
+    asPendSemiconfs <- stToIO $ asPendingSemiconfs sc
+    DBG.traceM $ "Computed the following asPending and asNotPending sets: " ++ show asPendSemiconfs
+    pendVector <- toBoolVec <$> evalZ3With (Just QF_LRA) stdOpts (terminationQuery sc precFunc asPendSemiconfs $ PendingQuery SMTWithHints)
+    -}
+    (ApproxAllResult (lbProbs, ubProbs), mustReachPopIdxs) <- evalZ3With (Just QF_LRA) stdOpts $ terminationQuerySCC sc precFunc (ApproxAllQuery solver) stats
+    let ubTermMap = Map.mapKeysWith (+) fst ubProbs
+        ubVec =  V.generate (MV.length sc) (\idx -> Map.findWithDefault 0 idx ubTermMap)
+        cases i k
+          | k < (1 - 100 * defaultRTolerance) && IntSet.member i mustReachPopIdxs = error $ "semiconf " ++ show i ++ "has a PAST certificate with termination probability equal to" ++ show k -- inconsistent result
+          | k < (1 - 100 * defaultRTolerance) = True
+          | IntSet.member i mustReachPopIdxs = False
+          | otherwise = error $ "Semiconf " ++ show i ++ " has termination probability " ++ show k ++ " but it is not certified to be PAST." -- inconclusive result
+        pendVector = V.imap cases ubVec
+    DBG.traceM $ "Computed upper bounds on termination probabilities: " ++ show ubVec
+    DBG.traceM $ "Pending Upper Bounds Vector: " ++ show pendVector
+    DBG.traceM "Conclusive analysis!"
+
+    startGGTime <- startTimer
+    (ub, lb) <- stToIO $ GG.quantitativeModelCheck wrapper (normalize phi) phiInitials sc mustReachPopIdxs lbProbs ubProbs stats
+
+    tGG <- stopTimer startGGTime ub
+    computedStats <- stToIO $ readSTRef stats
+
+    return ((ub, lb), computedStats { gGraphTime = tGG }, scString ++ show pendVector)
+
+quantitativeModelCheckProgram :: Solver
+                             -> Formula ExprProp -- phi: input formula to check
+                             -> Program -- input program
+                             -> IO ((Prob, Prob), Stats, String)
+quantitativeModelCheckProgram solver phi prog =
+  let
+    (pconv, popa) = programToPopa prog (Set.fromList $ getProps phi)
+    transPhi = encodeFormula pconv phi
+  in quantitativeModelCheck solver transPhi (popaAlphabet popa) (popaInitial popa) (popaDeltaPush popa) (popaDeltaShift popa) (popaDeltaPop popa)
+
+quantitativeModelCheckExplicit :: (Ord s, Hashable s, Show s)
+                    => Solver
+                    -> Formula APType -- phi: input formula to check
+                    -> ExplicitPopa s APType -- input OPA
+                    -> IO ((Prob,Prob), Stats, String)
+quantitativeModelCheckExplicit solver phi popa =
+  let
+    -- all the structural labels + all the labels which appear in phi
+    essentialAP = Set.fromList $ End : (fst $ epAlphabet popa) ++ (getProps phi)
+
+    maybeList Nothing = []
+    maybeList (Just l) = l
+
+    -- generate the delta relation of the input opa
+    encodeDistr bitenc = map (\(s, b, p) -> (s, E.encodeInput bitenc (Set.intersection essentialAP b), p))
+    makeDeltaMapI delta bitenc = Map.fromListWith (++) $
+      map (\(q, distr) -> (q, encodeDistr bitenc distr))
+          delta
+    deltaPush  = makeDeltaMapI  (epopaDeltaPush popa)
+    deltaShift  = makeDeltaMapI  (epopaDeltaShift popa)
+    popaDeltaPush bitenc q = maybeList $ Map.lookup q (deltaPush bitenc)
+    popaDeltaShift bitenc q = maybeList $ Map.lookup q (deltaShift bitenc)
+
+    makeDeltaMapS delta bitenc = Map.fromListWith (++) $
+      map (\(q, q', distr) -> ((q, q'), encodeDistr bitenc distr))
+          delta
+    deltaPop = makeDeltaMapS (epopaDeltaPop popa)
+    popaDeltaPop bitenc q q' = maybeList $ Map.lookup (q, q') (deltaPop bitenc)
+
+    initial bitenc = (fst . epInitial $ popa, E.encodeInput bitenc . Set.intersection essentialAP . snd .  epInitial $ popa)
+  in quantitativeModelCheck solver phi (epAlphabet popa) initial popaDeltaPush popaDeltaShift popaDeltaPop
+
+
+quantitativeModelCheckExplicitGen :: (Ord s, Hashable s, Show s, Ord a)
+                              => Solver
+                              -> Formula a -- phi: input formula to check
+                              -> ExplicitPopa s a -- input OPA
+                              -> IO ((Prob, Prob), Stats, String)
+quantitativeModelCheckExplicitGen solver phi popa =
+  let
+    (sls, prec) = epAlphabet popa
+    essentialAP = Set.fromList $ End : sls ++ getProps phi
+    (tphi, tprec, [tsls], pconv) = convProps phi prec [sls]
+    transDelta = map (second
+                        (map (\(a, b, p) ->
+                            (a, Set.map (encodeProp pconv) $ Set.intersection essentialAP b, p))
+                        )
+                     )
+    transDeltaPop = map ( \(q,q0, distr) -> (q,q0,
+                                                  map (\(a, b, p) ->
+                                                    (a, Set.map (encodeProp pconv) $ Set.intersection essentialAP b, p))
+                                                  distr
+                                            )
+                        )
+    transInitial = second (Set.map (encodeProp pconv) . Set.intersection essentialAP)
+    tPopa = popa { epAlphabet   = (tsls, tprec)
+                , epInitial = transInitial (epInitial popa)
+                 , epopaDeltaPush  = transDelta (epopaDeltaPush popa)
+                 , epopaDeltaShift = transDelta (epopaDeltaShift popa)
+                 , epopaDeltaPop = transDeltaPop (epopaDeltaPop popa)
+                 }
+  in quantitativeModelCheckExplicit solver tphi tPopa
+
+chooseLogic :: Solver -> Maybe Logic
+chooseLogic OVI = Just QF_LRA
+chooseLogic _ = Just QF_NRA