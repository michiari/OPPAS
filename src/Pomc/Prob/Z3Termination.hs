--- conflicted
+++ resolved
@@ -71,22 +71,6 @@
 mkMul1 :: [AST] -> Z3 AST
 mkMul1 = mkOp1 mkMul
 
-<<<<<<< HEAD
-=======
-extractUpperAst :: AST -> Z3 AST
-extractUpperAst ast = do
-  isAlgebraic <- isAlgebraicNumber ast
-  if isAlgebraic
-    then getAlgebraicNumberUpper ast 5
-    else return ast
-
-extractUpperProb :: AST -> Z3 Prob
-extractUpperProb ast = extractUpperAst ast >>= getReal
-
-extractUpperDouble :: AST -> Z3 Double
-extractUpperDouble ast = extractUpperAst ast >>= getNumeralDouble
-
->>>>>>> c4bb3761
 -- (Z3 Var, was it already present?)
 lookupVar :: VarMap -> (EqMap EqMapNumbersType, EqMap EqMapNumbersType) -> VarKey -> Z3 (Maybe (AST, Bool))
 lookupVar (varMap, newAdded, sccMembers, encodeInitial) (leqMap, uEqMap) key = do
@@ -527,20 +511,14 @@
             | otherwise -> error "Maximum tolerance reached when solving SCC"
           _ -> error "Undefinite result when checking an SCC"
       --
-<<<<<<< HEAD
       updateUpperBoundsZ3 unsolvedVars = do
-=======
-      iterEps = min defaultTolerance currentEps
-      --
-      updateUpperBoundsZ3 unsolvedVars = do 
->>>>>>> c4bb3761
         startUpper <- startTimer
         DBG.traceM "Approximating via Value Iteration + z3"
         approxVec <- approxFixpWithHints uEqMap defaultEps defaultMaxIters unsolvedVars
         approxFracVec <- toRationalProbVecWithHints defaultEps approxVec unsolvedVars
 
         DBG.traceM "Asserting lower and upper bounds computed from value iteration, and getting a model"
-        model <- doAssert approxFracVec (min defaultTolerance $ currentEps * currentEps)
+        model <- doAssert approxFracVec (min defaultTolerance currentEps)
 
         -- actual updates
         augUnsolvedVars <- liftIO $ mapM (\k -> (k,) . fromJust <$> HT.lookup newAdded k) unsolvedVars
