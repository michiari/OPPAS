--- conflicted
+++ resolved
@@ -68,17 +68,18 @@
                               phiClos  = closList phi
                          in S.toAscList . S.fromList $ propClos ++ phiClos
   where
-<<<<<<< HEAD
-    xbuExpr g = [AuxBack Down g , Not $ AuxBack Down g]
-    hndExpr g = [AuxBack Down g , Not (AuxBack Down g) , AuxBack Down (HNext Down g) , Not $ AuxBack Down (HNext Down g)]
-    hbdExpr g = [AuxBack Down g , Not (AuxBack Down g) , AuxBack Down (HBack Down g) , Not $ AuxBack Down (HBack Down g)]
-    untilExpr dir g h     = [PNext dir (Until dir g h) , XNext dir (Until dir g h) , Not $ PNext dir (Until dir g h) , Not $ XNext dir (Until dir g h)]
-    sinceDownExpr g h = [PBack Down (Since Down g h) , XBack Down (Since Down g h) , Not $ PBack Down (Since Down g h) , Not $ XBack Down (Since Down g h)]
-    sinceUpExpr g h   = [PBack Up (Since Up g h) , XBack Up (Since Up g h) , Not $ PBack Up (Since Up g h) , Not $ XBack Up (Since Up g h)] ++ xbuExpr (Since Up g h)
-    hudExpr g h = [XNext Up T   , Not (XNext Up T)   , T , Not T , HNext Down (HUntil Down g h) , Not $ HNext Down (HUntil Down g h)] ++ hndExpr (HUntil Down g h)
-    huuExpr g h = [XBack Down T , Not (XBack Down T) , T , Not T , HNext Up (HUntil Up g h) , Not $ HNext Up (HUntil Up g h)]
-    hsdExpr g h = [XNext Up T   , Not (XNext Up T)   , T , Not T , HBack Down (HSince Down g h) , Not $ HBack Down (HSince Down g h)] ++ hbdExpr (HSince Down g h)
-    hsuExpr g h = [XBack Down T , Not (XBack Down T) , T , Not T , HBack Up (HSince Up g h) , Not $ HBack Up (HSince Up g h)]
+    xbuExpr g = [AuxBack Down g, Not $ AuxBack Down g]
+    hndExpr g = [AuxBack Down g, Not (AuxBack Down g), AuxBack Down (HNext Down g), Not $ AuxBack Down (HNext Down g)]
+    hbdExpr g = [AuxBack Down g, Not (AuxBack Down g), AuxBack Down (HBack Down g), Not $ AuxBack Down (HBack Down g)]
+    untilExpr dir g h = [PNext dir (Until dir g h), XNext dir (Until dir g h), Not $ PNext dir (Until dir g h), Not $ XNext dir (Until dir g h)]
+    sinceDownExpr g h = [PBack Down (Since Down g h), XBack Down (Since Down g h), Not $ PBack Down (Since Down g h), Not $ XBack Down (Since Down g h)]
+    sinceUpExpr g h = [PBack Up (Since Up g h), XBack Up (Since Up g h), Not $ PBack Up (Since Up g h), Not $ XBack Up (Since Up g h)] ++ xbuExpr (Since Up g h)
+    hudExpr f _ h = exprs ++ map Not exprs ++ hndExpr f
+      where exprs = [HNext Down f, AuxBack Down h, AuxBack Down f]
+    huuExpr g h = [HNext Up (HUntil Up g h), Not $ HNext Up (HUntil Up g h)]
+    hsdExpr f _ h = exprs ++ map Not exprs ++ hbdExpr f
+      where exprs = [HBack Down f, AuxBack Down h, AuxBack Down f]
+    hsuExpr g h = [HBack Up (HSince Up g h), Not $ HBack Up (HSince Up g h)]
 
     closList f =
       case f of
@@ -102,9 +103,9 @@
         Until dir g h   -> [f, Not f] ++ closList g ++ closList h ++ untilExpr dir g h
         Since Down g h  -> [f, Not f] ++ closList g ++ closList h ++ sinceDownExpr g h
         Since Up g h    -> [f, Not f] ++ closList g ++ closList h ++ sinceUpExpr g h
-        HUntil Down g h -> [f, Not f] ++ closList g ++ closList h ++ hudExpr g h
+        HUntil Down g h -> [f, Not f] ++ closList g ++ closList h ++ hudExpr f g h
         HUntil Up g h   -> [f, Not f] ++ closList g ++ closList h ++ huuExpr g h
-        HSince Down g h -> [f, Not f] ++ closList g ++ closList h ++ hsdExpr g h
+        HSince Down g h -> [f, Not f] ++ closList g ++ closList h ++ hsdExpr f g h
         HSince Up g h   -> [f, Not f] ++ closList g ++ closList h ++ hsuExpr g h
         Eventually g    -> [f, Not f] ++ closList g
         AuxBack _ g     -> [f, Not f] ++ closList g
@@ -112,56 +113,13 @@
         WPNext _ _      -> error "Weak operators not supported in explicit-state model checking."
         WXNext _ _      -> error "Weak operators not supported in explicit-state model checking."
         Release _ _ _   -> error "Weak operators not supported in explicit-state model checking."
-        HRelease _ _ _   -> error "Weak operators not supported in explicit-state model checking."
+        HRelease _ _ _  -> error "Weak operators not supported in explicit-state model checking."
         Next _          -> error "LTL Next not supported in explicit-state model checking."
         WNext _         -> error "Weak operators not supported in explicit-state model checking."
         Back _          -> error "LTL Back not supported in explicit-state model checking."
         WBack _         -> error "Weak operators not supported in explicit-state model checking."
         Once _          -> error "LTL Once not supported in explicit-state model checking."
         Historically _  -> error "LTL Historically not supported in explicit-state model checking."
-=======
-    xbuExpr g = [AuxBack Down g, Not $ AuxBack Down g]
-    hndExpr g = [AuxBack Down g, Not (AuxBack Down g), AuxBack Down (HNext Down g), Not $ AuxBack Down (HNext Down g)]
-    hbdExpr g = [AuxBack Down g, Not (AuxBack Down g), AuxBack Down (HBack Down g), Not $ AuxBack Down (HBack Down g)]
-    untilExpr dir g h = [PNext dir (Until dir g h), XNext dir (Until dir g h), Not $ PNext dir (Until dir g h), Not $ XNext dir (Until dir g h)]
-    sinceDownExpr g h = [PBack Down (Since Down g h), XBack Down (Since Down g h), Not $ PBack Down (Since Down g h), Not $ XBack Down (Since Down g h)]
-    sinceUpExpr g h = [PBack Up (Since Up g h), XBack Up (Since Up g h), Not $ PBack Up (Since Up g h), Not $ XBack Up (Since Up g h)] ++ xbuExpr (Since Up g h)
-    hudExpr f _ h = exprs ++ map Not exprs ++ hndExpr f
-      where exprs = [HNext Down f, AuxBack Down h, AuxBack Down f]
-    huuExpr g h = [HNext Up (HUntil Up g h), Not $ HNext Up (HUntil Up g h)]
-    hsdExpr f _ h = exprs ++ map Not exprs ++ hbdExpr f
-      where exprs = [HBack Down f, AuxBack Down h, AuxBack Down f]
-    hsuExpr g h = [HBack Up (HSince Up g h), Not $ HBack Up (HSince Up g h)]
-
-    closList f = case f of
-      T               -> [f, Not f]
-      Atomic _        -> [f, Not f]
-      Not g           -> closList g
-      Or g h          -> [f, Not f] ++ closList g ++ closList h
-      And g h         -> [f, Not f] ++ closList g ++ closList h
-      Xor g h         -> [f, Not f] ++ closList g ++ closList h
-      Implies g h     -> [f, Not f] ++ closList g ++ closList h
-      Iff g h         -> [f, Not f] ++ closList g ++ closList h
-      PNext _ g       -> [f, Not f] ++ closList g
-      PBack _ g       -> [f, Not f] ++ closList g
-      XNext _ g       -> [f, Not f] ++ closList g
-      XBack Down g    -> [f, Not f] ++ closList g
-      XBack Up g      -> [f, Not f] ++ closList g ++ xbuExpr g
-      HNext Down g    -> [f, Not f] ++ closList g ++ hndExpr g
-      HNext Up g      -> [f, Not f] ++ closList g
-      HBack Down g    -> [f, Not f] ++ closList g ++ hbdExpr g
-      HBack Up g      -> [f, Not f] ++ closList g
-      Until dir g h   -> [f, Not f] ++ closList g ++ closList h ++ untilExpr dir g h
-      Since Down g h  -> [f, Not f] ++ closList g ++ closList h ++ sinceDownExpr g h
-      Since Up g h    -> [f, Not f] ++ closList g ++ closList h ++ sinceUpExpr g h
-      HUntil Down g h -> [f, Not f] ++ closList g ++ closList h ++ hudExpr f g h
-      HUntil Up g h   -> [f, Not f] ++ closList g ++ closList h ++ huuExpr g h
-      HSince Down g h -> [f, Not f] ++ closList g ++ closList h ++ hsdExpr f g h
-      HSince Up g h   -> [f, Not f] ++ closList g ++ closList h ++ hsuExpr g h
-      Eventually g    -> [f, Not f] ++ closList g
-      AuxBack _ g     -> [f, Not f] ++ closList g
-      Always _        -> error "Always formulas must be transformed to Eventually formulas."
->>>>>>> 4fb9bf3d
 
 
 -- given a formula closure, generate a bitEncoding
