{-# LANGUAGE DeriveGeneric #-}

{- |
   Module      : Pomc.MiniProc
   Copyright   : 2020-2023 Michele Chiari
   License     : MIT
   Maintainer  : Michele Chiari
-}

module Pomc.MiniProc ( Program(..)
                     , FunctionSkeleton(..)
                     , Statement(..)
                     , Variable(..)
                     , IntValue
                     , Expr(..)
                     , LValue(..)
                     , FormalParam(..)
                     , ActualParam(..)
                     , FunctionName
                     , Type(..)
                     , VarState
                     , ExprProp(..)
                     , isSigned
                     , isScalar
                     , isArray
                     , typeWidth
                     , scalarType
                     , commonType
                     , varWidth
                     , programToOpa
                     , IdType
                     , VarIdInfo(..)

                     , Guard(..)
                     , DeltaTarget(..)
                     , Action(..)
                     , InputLabel(..)
                     , LowerState(..)
                     , sksToExtendedOpa
                     , miniProcAlphabet
                     , miniProcStringAlphabet
                     ) where

import Pomc.Prop (Prop(..), unprop)
import Pomc.PropConv (APType, PropConv(..), makePropConv, encodeAlphabet)
import Pomc.Prec (Prec(..), Alphabet)
import qualified Pomc.Encoding as E
import Pomc.State (Input, State(..))

import Data.Text (Text)
import qualified Data.Text as T
import Data.Map (Map)
import qualified Data.Map as M
import Data.Set (Set)
import qualified Data.Set as S
import Data.Maybe (isNothing, fromJust, fromMaybe)
import Data.BitVector (BitVector)
import qualified Data.BitVector as B
import Data.Vector (Vector)
import qualified Data.Vector as V
import GHC.Generics (Generic)
import Data.Hashable

-- import qualified Debug.Trace as DBG

-- Intermediate representation for MiniProc programs
type IdType = Int
type FunctionName = Text
data Type = UInt Int
          | SInt Int
          | UIntArray Int Int -- width size
          | SIntArray Int Int -- width size
          deriving (Show, Eq, Ord, Generic)
data Variable = Variable { varType :: Type
                         , varName :: Text
                         , varId   :: IdType
                         } deriving (Show, Eq, Ord, Generic)
type IntValue = BitVector
type ArrayValue = Vector IntValue
data Expr = Literal IntValue
          | Term Variable
          | ArrayAccess Variable Expr
          -- Boolean operations
          | Not Expr
          | And Expr Expr
          | Or Expr Expr
          -- Arithmetic operations
          | Add Expr Expr
          | Sub Expr Expr
          | Mul Expr Expr
          | UDiv Expr Expr
          | SDiv Expr Expr
          | URem Expr Expr
          | SRem Expr Expr
          -- Comparisons
          | Eq Expr Expr
          | ULt Expr Expr
          | ULeq Expr Expr
          | SLt Expr Expr
          | SLeq Expr Expr
          -- Casts
          | UExt Int Expr
          | SExt Int Expr
          | Trunc Int Expr
          deriving (Eq, Ord)
data LValue = LScalar Variable | LArray Variable Expr deriving (Eq, Ord, Show)
data ActualParam = ActualVal Expr | ActualValRes Variable deriving (Eq, Ord, Show)
data Statement = Assignment LValue Expr
               | Nondeterministic LValue
               | Call FunctionName [ActualParam]
               | TryCatch [Statement] [Statement]
               | IfThenElse (Maybe Expr) [Statement] [Statement]
               | While (Maybe Expr) [Statement]
               | Throw deriving Show
data FormalParam = Value Variable | ValueResult Variable deriving (Eq, Ord, Show)
data FunctionSkeleton = FunctionSkeleton { skName    :: FunctionName
                                         , skModules :: [FunctionName]
                                         , skParams  :: [FormalParam]
                                         , skScalars :: Set Variable
                                         , skArrays  :: Set Variable
                                         , skStmts   :: [Statement]
                                         } deriving Show
data Program = Program { pGlobalScalars :: Set Variable
                       , pGlobalArrays  :: Set Variable
                       , pLocalScalars  :: Set Variable
                       , pLocalArrays   :: Set Variable
                       , pSks           :: [FunctionSkeleton]
                       } deriving Show

data ExprProp = TextProp Text | ExprProp (Maybe FunctionName) Expr deriving (Eq, Ord)

instance Hashable Type
instance Hashable Variable
instance Hashable B.BV where
  hashWithSalt s bv = s `hashWithSalt` B.nat bv `hashWithSalt` B.size bv
instance Hashable a => Hashable (Vector a) where
  hashWithSalt s v = V.foldl' hashWithSalt s v

getExpr :: ExprProp -> Expr
getExpr (ExprProp _ e) = e
getExpr _ = error "Unexpected TextProp"

isSigned :: Type -> Bool
isSigned (SInt _) = True
isSigned (SIntArray _ _) = True
isSigned _ = False

isScalar :: Type -> Bool
isScalar (UInt _) = True
isScalar (SInt _) = True
isScalar _ = False

isArray :: Type -> Bool
isArray = not . isScalar

typeWidth :: Type -> Int
typeWidth (UInt w) = w
typeWidth (SInt w) = w
typeWidth (UIntArray w _) = w
typeWidth (SIntArray w _) = w

arraySize :: Type -> Int
arraySize (UIntArray _ s) = s
arraySize (SIntArray _ s) = s
arraySize _ = error "Scalar types do not have a size."

scalarType :: Type -> Type
scalarType (UIntArray w _) = UInt w
scalarType (SIntArray w _) = SInt w
scalarType scalar = scalar

commonType :: Type -> Type -> Type
commonType (UInt w0) (UInt w1) = UInt $ max w0 w1
commonType (UInt w0) (SInt w1) = SInt $ max w0 w1
commonType (SInt w0) (UInt w1) = SInt $ max w0 w1
commonType (SInt w0) (SInt w1) = SInt $ max w0 w1
commonType _ _ = error "Arrays do not have subsuming type."

varWidth :: Variable -> Int
varWidth = typeWidth . varType

enumerateIntType :: Type -> [IntValue]
enumerateIntType ty = B.bitVecs len [(0 :: Integer)..((2 :: Integer)^len-1)]
  where len = typeWidth ty


-- Generation of the Extended OPA

-- Data structures
data Guard = NoGuard | Guard Expr deriving Show
data DeltaTarget = EntryStates Text | States [(Guard, Word)] deriving Show
data Action = Noop
  | Assign LValue Expr | Nondet LValue
  | CallOp FunctionName [FormalParam] [ActualParam]
  | Return FunctionName [FormalParam] [ActualParam]
  deriving (Eq, Ord, Show)
data InputLabel = InputLabel { ilStruct :: Text
                             , ilFunction :: FunctionName
                             , ilModules :: [FunctionName]
                             , ilAction :: Action
                             } deriving (Eq, Ord, Show)

data FunctionInfo = FunctionInfo { fiEntry :: [(Guard, Word)]
                                 , fiRetPad :: Word
                                 , fiThrow :: Word
                                 , fiExcPad :: Word
                                 , fiSkeleton :: FunctionSkeleton
                                 } deriving Show
data LowerState = LowerState { lsDPush :: Map Word (InputLabel, DeltaTarget)
                             , lsDShift :: Map Word (InputLabel, DeltaTarget)
                             , lsDPop :: Map (Word, Word) (Action, DeltaTarget)
                             , lsFinfo :: Map Text FunctionInfo
                             , lsSid :: Word
                             } deriving Show

makeInputLabel :: String -> FunctionInfo -> Action -> InputLabel
makeInputLabel sl finfo act = InputLabel (T.pack sl) (skName fsk) (skModules fsk) act
  where fsk = fiSkeleton finfo

sksToExtendedOpa :: Bool -> [FunctionSkeleton] -> (LowerState, [Word], [Word])
sksToExtendedOpa False sks = (buildExtendedOpa sks, [0], [1]) -- Finite case
sksToExtendedOpa True sks = -- Omega case
  let lowerState = buildExtendedOpa sks
      -- Add stuttering transitions
      dPush = M.insert 1 (InputLabel (T.pack "stm") T.empty [] Noop, States [(NoGuard, 1)])
              (lsDPush lowerState)
      dPop = M.insert (1, 1) (Return T.empty [] [], States [(NoGuard, 1)]) (lsDPop lowerState)
  in ( lowerState { lsDPush = dPush, lsDPop = dPop }
     , [0]
     , [0..(lsSid lowerState)] -- all states are final in the Omega case
     )

buildExtendedOpa :: [FunctionSkeleton] -> LowerState
buildExtendedOpa sks =
  let lowerState = lowerFunction sksMap (LowerState M.empty M.empty M.empty M.empty 3) (head sks)
      sksMap = M.fromList $ map (\sk -> (skName sk, sk)) sks
      firstFname = skName $ head sks
      firstFinfo = fromJust $ M.lookup firstFname (lsFinfo lowerState)
      dPush' = M.insert 0
        (InputLabel (T.pack "call") firstFname (skModules $ head sks) (CallOp firstFname [] []),
         EntryStates firstFname) (lsDPush lowerState)
      dPop' = M.insert (fiRetPad firstFinfo, 0) (Return firstFname [] [], States [(NoGuard, 1)])
        (lsDPop lowerState)
      dPop'' = M.insert (fiThrow firstFinfo, 0) (Noop, States [(NoGuard, 2)]) dPop'
      dPush'' = M.insert 2 (InputLabel (T.pack "exc") T.empty [] Noop, States [(NoGuard, 1)]) dPush'
      dPop''' = M.insert (1, 2) (Noop, States [(NoGuard, 1)]) dPop''

      resolveTarget (l, EntryStates fname) =
        (l, States . fiEntry . fromJust $ M.lookup fname (lsFinfo lowerState))
      resolveTarget x = x
      resolveAll deltaMap = M.map resolveTarget deltaMap
  in lowerState { lsDPush = resolveAll dPush''
                , lsDShift = resolveAll $ lsDShift lowerState
                , lsDPop = resolveAll dPop'''
                }

-- Thunk that links a list of states as the successors of the previous statement(s)
type PredLinker = LowerState -> [(Guard, Word)] -> LowerState

dInsert :: (Ord k) => k -> l -> [(Guard, Word)] -> Map k (l, DeltaTarget) -> Map k (l, DeltaTarget)
dInsert _ _ [] delta = delta
dInsert key label states delta =
  case M.lookup key delta of
    Nothing                      -> M.insert key (label, States states) delta
    Just (oldLabel, States olds) -> M.insert key (oldLabel, States $ olds ++ states) delta
    _                            -> error "DeltaTarget mismatch."

lowerFunction :: Map Text FunctionSkeleton
              -> LowerState
              -> FunctionSkeleton
              -> LowerState
lowerFunction sks lowerState0 fsk =
  let sidRet = lsSid lowerState0
      thisFinfo = FunctionInfo [] (sidRet + 1) (sidRet + 2) (sidRet + 3) fsk
      lowerState1 = lowerState0
        { lsFinfo = M.insert (skName fsk) thisFinfo (lsFinfo lowerState0)
        , lsSid = sidRet + 4
        }
      addEntry ls es =
        let tfinfo = fromJust $ M.lookup (skName fsk) (lsFinfo ls)
            finfo1 = M.insert (skName fsk) (tfinfo { fiEntry = (fiEntry tfinfo) ++ es }) (lsFinfo ls)
        in ls { lsFinfo = finfo1 }

      (lowerState2, linkPred) = lowerBlock sks lowerState1 thisFinfo addEntry (skStmts fsk)

      dShift' = M.insert sidRet
        (makeInputLabel "ret" thisFinfo Noop, States [(NoGuard, fiRetPad thisFinfo)])
        (lsDShift lowerState2)
      dShift'' = M.insert (fiThrow thisFinfo)
        (makeInputLabel "exc" thisFinfo Noop, States [(NoGuard, fiExcPad thisFinfo)]) dShift'
  in linkPred (lowerState2 { lsDShift = dShift'' }) [(NoGuard, sidRet)]

lowerStatement :: Map Text FunctionSkeleton
               -> LowerState
               -> FunctionInfo
               -> PredLinker
               -> Statement
               -> (LowerState, PredLinker)
lowerStatement _ lowerState0 thisFinfo linkPred (Assignment lhs rhs) =
  let assSid = lsSid lowerState0
      lowerState1 = linkPred (lowerState0 { lsSid = assSid + 1 }) [(NoGuard, assSid)]
      dPush' = M.insert assSid
        (makeInputLabel "stm" thisFinfo (Assign lhs rhs), States [(NoGuard, assSid)])
        (lsDPush lowerState1)

      linkAss ls succStates =
        let dPop' = dInsert (assSid, assSid) Noop succStates (lsDPop ls)
        in ls { lsDPop = dPop' }

  in (lowerState1 { lsDPush = dPush' }, linkAss)

lowerStatement _ lowerState0 thisFinfo linkPred (Nondeterministic lval) =
  let assSid = lsSid lowerState0
      lowerState1 = linkPred (lowerState0 { lsSid = assSid + 1 }) [(NoGuard, assSid)]
      dPush' = M.insert assSid
        (makeInputLabel "stm" thisFinfo (Nondet lval), States [(NoGuard, assSid)])
        (lsDPush lowerState1)

      linkAss ls succStates =
        let dPop' = dInsert (assSid, assSid) Noop succStates (lsDPop ls)
        in ls { lsDPop = dPop' }

  in (lowerState1 { lsDPush = dPush' }, linkAss)

lowerStatement sks lowerState0 thisFinfo linkPred (Call fname args) =
  let calleeSk = fromJust $ M.lookup fname sks
      callSid = lsSid lowerState0
      calleeFinfo0 = M.lookup fname $ lsFinfo lowerState0
      lowerState1 = lowerState0 { lsSid = callSid + 1 }
      lowerState2 = if isNothing calleeFinfo0
                    then lowerFunction sks lowerState1 calleeSk
                    else lowerState1
      calleeFinfo1 = fromJust $ M.lookup fname (lsFinfo lowerState2)
      dPush'' = M.insert callSid
        (InputLabel (T.pack "call") fname (skModules calleeSk) (CallOp fname (skParams calleeSk) args),
         EntryStates fname)
        (lsDPush lowerState2)
      dPop'' = M.insert (fiThrow calleeFinfo1, callSid)
               (Noop, States [(NoGuard, fiThrow thisFinfo)]) (lsDPop lowerState2)

      linkCall lowerState successorStates =
          let dPop' = dInsert (fiRetPad calleeFinfo1, callSid) (Return fname (skParams calleeSk) args)
                successorStates (lsDPop lowerState)
          in lowerState { lsDPop = dPop' }

      lowerState3 = lowerState2 { lsDPush = dPush'', lsDPop = dPop'', lsSid = lsSid lowerState2 + 1 }
  in (linkPred lowerState3 [(NoGuard, callSid)], linkCall)

lowerStatement sks ls0 thisFinfo linkPred0 (TryCatch try catch) =
  let hanSid = lsSid ls0
      dummySid0 = hanSid + 1
      dummySid1 = dummySid0 + 1
      ls1 = linkPred0 (ls0 { lsSid = dummySid1 + 1 }) [(NoGuard, hanSid)]

      linkHandler lowerState successorStates =
        let dPushH = dInsert hanSid (makeInputLabel "han" thisFinfo Noop)
              successorStates (lsDPush lowerState)
        in lowerState { lsDPush = dPushH }

      (ls2, linkPredTry) = lowerBlock sks ls1 thisFinfo linkHandler try
      -- add dummy exc to exit try block
      ls3 = linkPredTry ls2 [(NoGuard, dummySid0)]
      dShift' = M.insert dummySid0
        (makeInputLabel "exc" thisFinfo Noop, States [(NoGuard, dummySid1)]) (lsDShift ls3)
      ls4 = ls3 { lsDShift = dShift' }

      linkTry lowerState successorStates =
        let dPopD = dInsert (dummySid1, hanSid) Noop successorStates (lsDPop lowerState)
        in lowerState { lsDPop = dPopD }

      linkCatch lowerState successorStates =
        let dPopC = dInsert (fiExcPad thisFinfo, hanSid) Noop successorStates (lsDPop lowerState)
        in lowerState { lsDPop = dPopC }

      (ls5, linkPredCatch) = lowerBlock sks ls4 thisFinfo linkCatch catch

      linkTryCatch ls succStates = linkPredCatch (linkTry ls succStates) succStates
  in (ls5, linkTryCatch)

lowerStatement sks ls0 thisFinfo linkPred0 (IfThenElse guard thenBlock elseBlock) =
  let linkPred0Then lowerState succStates =
        case guard of
          Just bexp -> linkPred0 lowerState (map (\(lbl, s) -> (combGuards bexp lbl, s)) succStates)
          Nothing -> linkPred0 lowerState succStates
      linkPred0Else lowerState succStates =
        case guard of
          Just bexp -> linkPred0 lowerState (map (\(lbl, s) ->
                                                    (combGuards (Not bexp) lbl, s)) succStates)
          Nothing -> linkPred0 lowerState succStates

      (ls1, linkPred1) = lowerBlock sks ls0 thisFinfo linkPred0Then thenBlock
      (ls2, linkPred2) = lowerBlock sks ls1 thisFinfo linkPred0Else elseBlock
      linkPredITE lowerState succStates = linkPred2 (linkPred1 lowerState succStates) succStates
  in (ls2, linkPredITE)

lowerStatement sks ls0 thisFinfo linkPred0 (While guard body) =
  let linkPred1 lowerState0 succStates =
        let enterEdges =
              case guard of
                Just bexp -> map (\(lbl, s) -> (combGuards bexp lbl, s)) succStates
                Nothing -> succStates
        in linkPred0 (linkBody lowerState0 enterEdges) enterEdges

      (ls1, linkBody) = lowerBlock sks ls0 thisFinfo linkPred1 body
      linkPredWhile lowerState succStates =
        let exitEdges = case guard of
                          Just bexp -> map (\(lbl, s) -> (combGuards (Not bexp) lbl, s)) succStates
                          Nothing -> succStates
        in linkBody (linkPred0 lowerState exitEdges) exitEdges
  in (ls1, linkPredWhile)

lowerStatement _ lowerState thisFinfo linkPred Throw =
  (linkPred lowerState [(NoGuard, fiThrow thisFinfo)], (\ls _ -> ls))

combGuards :: Expr -> Guard -> Guard
combGuards bexp1 NoGuard = Guard bexp1
combGuards bexp1 (Guard bexp2) = Guard (bexp1 `And` bexp2)

lowerBlock :: Map Text FunctionSkeleton
           -> LowerState
           -> FunctionInfo
           -> PredLinker
           -> [Statement]
           -> (LowerState, PredLinker)
lowerBlock _ lowerState _ linkPred [] = (lowerState, linkPred)
lowerBlock sks lowerState thisFinfo linkPred block =
  foldBlock lowerState linkPred block
  where foldBlock lowerState1 linkPred1 [] = (lowerState1, linkPred1)

        foldBlock lowerState1 linkPred1 (Throw : _) =
          let (lowerState2, linkPred2) =
                lowerStatement sks lowerState1 thisFinfo linkPred1 Throw
          in (lowerState2, linkPred2)

        foldBlock lowerState1 linkPred1 (stmt : stmts) =
          let (lowerState2, linkPred2) =
                lowerStatement sks lowerState1 thisFinfo linkPred1 stmt
          in foldBlock lowerState2 linkPred2 stmts

-- Conversion of the Extended OPA to a plain OPA

-- Data structures
data VarIdInfo = VarIdInfo { scalarIds :: IdType
                           , arrayIds  :: IdType
                           } deriving Show

isGlobal :: VarIdInfo -> Bool -> IdType -> Bool
isGlobal gvii scalar vid | scalar = vid < scalarIds gvii
                         | otherwise = vid < arrayIds gvii

getLocalIdx :: VarIdInfo -> Bool -> IdType -> Int
getLocalIdx gvii scalar vid | scalar = vid - scalarIds gvii
                            | otherwise = vid - arrayIds gvii

data VarValuation = VarValuation { vGlobalScalars :: Vector IntValue
                                 , vGlobalArrays  :: Vector ArrayValue
                                 , vLocalScalars  :: Vector IntValue
                                 , vLocalArrays   :: Vector ArrayValue
                                 } deriving (Show, Eq, Ord, Generic)
type VarState = (Word, VarValuation)

instance Hashable VarValuation

initialValuation :: (Bool -> IdType -> IdType)
                 -> Set Variable
                 -> Set Variable
                 -> (Vector IntValue, Vector ArrayValue)
initialValuation getIdx svars avars = (scalars, arrays)
  where scalars = V.replicate (S.size svars) B.nil  V.//
          map (\var -> (getIdx True $ varId var, initialScalar var)) (S.toList svars)
        arrays = V.replicate (S.size avars) V.empty V.//
          map (\var -> (getIdx False $ varId var, initialArray var)) (S.toList avars)

        initialScalar = B.zeros . varWidth
        initialArray var = V.replicate (arraySize . varType $ var) (initialScalar var)

programToOpa :: Bool -> Program -> Set (Prop ExprProp)
             -> ( PropConv ExprProp
                , Alphabet APType
                , (E.BitEncoding -> Input -> Bool)
                , (E.BitEncoding -> VarState -> State -> Bool)
                , [VarState]
                , VarState -> Bool
                , (E.BitEncoding -> VarState -> Input -> [VarState])
                , (E.BitEncoding -> VarState -> Input -> [VarState])
                , (VarState -> VarState -> [VarState])
                )
programToOpa isOmega prog additionalProps =
  let (lowerState, ini, fin) = sksToExtendedOpa isOmega (pSks prog)
      eInitials = [(sid, initVal) | sid <- ini]
        where (gScalars, gArrays) =
                initialValuation (\_ i -> i) (pGlobalScalars prog) (pGlobalArrays prog)
              initVal = VarValuation { vGlobalScalars = gScalars
                                     , vGlobalArrays = gArrays
                                     , vLocalScalars = V.empty
                                     , vLocalArrays = V.empty
                                     }
      eIsFinal (sid, _) = sid `S.member` finSet
        where finSet = S.fromList fin

      allProps = foldr S.insert additionalProps $ fst miniProcAlphabet
      pconv = makePropConv $ S.toList allProps
      gvii = VarIdInfo { scalarIds = S.size . pGlobalScalars $ prog
                       , arrayIds = S.size . pGlobalArrays $ prog
                       }
      localsInfo = M.insert T.empty (globExprMap, V.empty, V.empty)
        $ M.fromList
        $ map (\sk -> let (liScalars, liArrays) =
                            initialValuation (getLocalIdx gvii) (skScalars sk) (skArrays sk)
                          exprMap = makeExprPropMap (Just . skName $ sk)
                                    `M.union` globExprMap
                      in (skName sk, (exprMap, liScalars, liArrays)))
        $ pSks prog
        where makeExprPropMap scope = M.fromList
                $ map (\p -> (encodeProp pconv p, getExpr . unprop $ p))
                $ filter filterExpr
                $ S.toList additionalProps
                where filterExpr (Prop (ExprProp s _)) | s == scope = True
                      filterExpr _ = False
              globExprMap = makeExprPropMap Nothing
      remapDelta delta =
        M.map (\(ilabel, States s) -> (ilabelToPropSet ilabel, ilabel, s)) delta
        where ilabelToPropSet il = S.fromList
                $ map (encodeProp pconv)
                $ filter (`S.member` allProps)
                $ map (Prop . TextProp) $ ilStruct il : ilFunction il : ilModules il
      remappedDPush = remapDelta $ lsDPush lowerState
      remappedDShift = remapDelta $ lsDShift lowerState
      decodeDeltaInput remappedDelta bitenc q b =
        applyDeltaInput gvii localsInfo remappedDelta q $ E.decodeInput bitenc b

      inputFilter bitenc b =
        let pLabels = map (\(l, _, _) -> l) $ M.elems remappedDPush
            sLabels = map (\(l, _, _) -> l) $ M.elems remappedDShift
            labels = S.insert (E.encodeInput bitenc S.empty)
              $ S.fromList $ map (E.encodeInput bitenc) $ pLabels ++ sLabels
            lmask = S.foldl E.union (E.encodeInput bitenc S.empty) labels
        in (b `E.intersect` lmask) `S.member` labels

      stateFilter bitenc q@(sid, _) atom =
        sid `S.member` popStates
        || (not $ null $ decodeDeltaInput remappedDPush bitenc q b)
        || (not $ null $ decodeDeltaInput remappedDShift bitenc q b)
        where b = E.extractInput bitenc $ current atom
              popStates = S.map fst $ M.keysSet $ lsDPop lowerState

  in ( pconv
     , encodeAlphabet pconv miniProcAlphabet
     , inputFilter
     , stateFilter
     , eInitials
     , if isOmega then const True else eIsFinal
     , decodeDeltaInput remappedDPush
     , decodeDeltaInput remappedDShift
     , applyDeltaPop gvii $ lsDPop lowerState
     )

applyDeltaInput :: VarIdInfo
                -> Map FunctionName (Map (Prop APType) Expr, Vector IntValue, Vector ArrayValue)
                -> Map Word (Set (Prop APType), InputLabel, [(Guard, Word)])
                -> VarState
                -> Set (Prop APType)
                -> [VarState]
applyDeltaInput gvii localsInfo delta (sid, svval) lbl =
  case M.lookup sid delta of
    Nothing -> []
    Just (lsProps, il, dsts) ->
      let (exprPropMap, initScalars, initArrays) = localsInfo M.! ilFunction il
          callVval = prepareForCall (ilAction il) initScalars initArrays
          trueExprProps = M.keysSet $ M.filter (toBool . evalExpr gvii callVval) exprPropMap
      in if (trueExprProps, lsProps) == S.partition (`M.member` exprPropMap) lbl
         then computeDsts gvii callVval (ilAction il) dsts
         else []
  where prepareForCall (CallOp _ fargs aargs) initScalars initArrays =
          let newVval = svval { vLocalScalars = initScalars
                              , vLocalArrays = initArrays
                              }
              evalArg vval (Value fvar, ActualVal expr)
                | isScalar . varType $ fvar =
                    scalarAssign gvii vval fvar $ evalExpr gvii svval expr
                | otherwise = let (Term avar) = expr
                              in wholeArrayAssign gvii vval fvar svval avar
              evalArg vval (ValueResult fvar, ActualValRes avar)
                | isScalar . varType $ fvar =
                    scalarAssign gvii vval fvar $ evalExpr gvii svval (Term avar)
                | otherwise = wholeArrayAssign gvii vval fvar svval avar
              evalArg _ _ = error "Argument passing mode mismatch."
          in foldl evalArg newVval $ zip fargs aargs
        prepareForCall _ _ _ = svval

applyDeltaPop :: VarIdInfo
              -> Map (Word, Word) (Action, DeltaTarget)
              -> VarState
              -> VarState
              -> [VarState]
applyDeltaPop gvii delta (sid, svval) (stackSid, stackVval) =
  case M.lookup (sid, stackSid) delta of
    Nothing                      -> []
    Just (Return _ fargs aargs, States dsts) ->
      let newVval = svval { vLocalScalars = vLocalScalars stackVval
                          , vLocalArrays = vLocalArrays stackVval
                          }
          retArg vval (ValueResult fvar, ActualValRes avar)
            | isScalar . varType $ fvar =
                scalarAssign gvii vval avar $ evalExpr gvii svval (Term fvar)
            | otherwise = wholeArrayAssign gvii vval avar svval fvar
          retArg vval _ = vval
          retVval = foldl retArg newVval $ zip fargs aargs
      in computeDsts gvii retVval Noop dsts
    Just (_, States dsts)        -> computeDsts gvii svval Noop dsts
    Just (_, EntryStates _)      -> error "Expected States, got EntryStates."

computeDsts :: VarIdInfo -> VarValuation -> Action -> [(Guard, Word)] -> [VarState]
computeDsts gvii vval act dsts = concatMap composeDst dsts
  where composeDst (NoGuard, dst) = map (\newVval -> (dst, newVval)) newVvals
        composeDst (Guard g, dst)
          | toBool $ evalExpr gvii vval g = map (\newVval -> (dst, newVval)) newVvals
          | otherwise = []
        newVvals = case act of
          Noop -> [vval]
          CallOp {} -> [vval]
          Return {} -> [vval]
          Assign (LScalar lhs) rhs -> [scalarAssign gvii vval lhs $ evalExpr gvii vval rhs]
          Assign (LArray var idxExpr) rhs ->
            [arrayAssign gvii vval var idxExpr $ evalExpr gvii vval rhs]
          Nondet (LScalar var) ->
            map (\val -> scalarAssign gvii vval var val) $ enumerateIntType (varType var)
          Nondet (LArray var idxExpr) ->
            map (\val -> arrayAssign gvii vval var idxExpr val) $ enumerateIntType (varType var)

scalarAssign :: VarIdInfo
             -> VarValuation
             -> Variable
             -> IntValue
             -> VarValuation
scalarAssign gvii vval var val
  | isGlobal gvii True vid = vval {
      vGlobalScalars = vGlobalScalars vval V.// [(vid, val)] }
  | otherwise = vval {
      vLocalScalars = vLocalScalars vval V.// [(getLocalIdx gvii True vid, val)] }
  where vid = varId var

arrayAssign :: VarIdInfo
            -> VarValuation
            -> Variable
            -> Expr
            -> IntValue
            -> VarValuation
arrayAssign gvii vval var idxExpr val
  | isGlobal gvii False vid = vval {
      vGlobalArrays = doAssign (vGlobalArrays vval) vid }
  | otherwise = vval {
      vLocalArrays = doAssign (vLocalArrays vval) $ getLocalIdx gvii False vid }
  where vid = varId var
        idx = fromEnum . B.nat . evalExpr gvii vval $ idxExpr
        doAssign aval varIdx =
          aval V.// [(varIdx, (aval V.! varIdx) V.// [(idx, val)])]

wholeArrayAssign :: VarIdInfo
                 -> VarValuation
                 -> Variable
                 -> VarValuation
                 -> Variable
                 -> VarValuation
wholeArrayAssign gvii dstVval dstVar srcVval srcVar
  | isGlobal gvii False dstVid = dstVval {
      vGlobalArrays = vGlobalArrays dstVval V.// [(dstVid, srcVal)] }
  | otherwise = dstVval {
      vLocalArrays = vLocalArrays dstVval V.// [(getLocalIdx gvii False dstVid, srcVal)] }
  where dstVid = varId dstVar
        srcVid = varId srcVar
        srcVal | isGlobal gvii False srcVid = vGlobalArrays srcVval V.! srcVid
               | otherwise = vLocalArrays srcVval V.! getLocalIdx gvii False srcVid

evalExpr :: VarIdInfo -> VarValuation -> Expr -> IntValue
evalExpr _ _ (Literal val) = val
evalExpr gvii vval (Term var)
  | isGlobal gvii True vid = vGlobalScalars vval V.! vid
  | otherwise = vLocalScalars vval V.! getLocalIdx gvii True vid
  where vid = varId var
evalExpr gvii vval (ArrayAccess var idxExpr) =
  arr V.! (fromEnum . B.nat . evalExpr gvii vval $ idxExpr)
  where vid = varId var
        arr | isGlobal gvii False vid = vGlobalArrays vval V.! vid
            | otherwise = vLocalArrays vval V.! getLocalIdx gvii False vid
evalExpr gvii vval (Not bexpr) = B.fromBool . not . toBool $ evalExpr gvii vval bexpr
evalExpr gvii vval (And lhs rhs) =
  B.fromBool $ (toBool $ evalExpr gvii vval lhs) && (toBool $ evalExpr gvii vval rhs)
evalExpr gvii vval (Or lhs rhs) =
  B.fromBool $ (toBool $ evalExpr gvii vval lhs) || (toBool $ evalExpr gvii vval rhs)
evalExpr gvii vval (Add lhs rhs) = evalExpr gvii vval lhs + evalExpr gvii vval rhs
evalExpr gvii vval (Sub lhs rhs) = evalExpr gvii vval lhs - evalExpr gvii vval rhs
evalExpr gvii vval (Mul lhs rhs) = evalExpr gvii vval lhs * evalExpr gvii vval rhs
evalExpr gvii vval (UDiv lhs rhs) = evalExpr gvii vval lhs `div` evalExpr gvii vval rhs
evalExpr gvii vval (SDiv lhs rhs) = evalExpr gvii vval lhs `B.sdiv` evalExpr gvii vval rhs
evalExpr gvii vval (URem lhs rhs) = evalExpr gvii vval lhs `mod` evalExpr gvii vval rhs
evalExpr gvii vval (SRem lhs rhs) = evalExpr gvii vval lhs `B.smod` evalExpr gvii vval rhs
evalExpr gvii vval (Eq lhs rhs) = B.fromBool $ evalExpr gvii vval lhs == evalExpr gvii vval rhs
evalExpr gvii vval (ULt lhs rhs) = B.fromBool $ evalExpr gvii vval lhs < evalExpr gvii vval rhs
evalExpr gvii vval (ULeq lhs rhs) = B.fromBool $ evalExpr gvii vval lhs <= evalExpr gvii vval rhs
evalExpr gvii vval (SLt lhs rhs) = B.fromBool $ evalExpr gvii vval lhs `B.slt` evalExpr gvii vval rhs
evalExpr gvii vval (SLeq lhs rhs) = B.fromBool $ evalExpr gvii vval lhs `B.sle` evalExpr gvii vval rhs
evalExpr gvii vval (UExt size op) = B.zeroExtend size $ evalExpr gvii vval op
evalExpr gvii vval (SExt size op) = B.signExtend size $ evalExpr gvii vval op
evalExpr gvii vval (Trunc size op) = evalExpr gvii vval op B.@@ (size - 1, 0)

toBool :: IntValue -> Bool
toBool v = B.nat v /= 0


-- OPM
<<<<<<< HEAD
miniProcAlphabet :: Alphabet Text
miniProcAlphabet = (miniProcSls, miniProcPrecRel) where
  (miniProcStringSls, miniProcStringPrecRel) = miniProcStringAlphabet
  miniProcSls = map (fmap T.pack) miniProcStringSls
  miniProcPrecRel =
    map (\(sl1, sl2, pr) -> (fmap T.pack sl1, fmap T.pack sl2, pr)) miniProcStringPrecRel

miniProcStringAlphabet :: Alphabet String
miniProcStringAlphabet = (miniProcSls, miniProcPrecRel)
  where miniProcSls = map Prop ["call", "ret", "han", "exc", "stm"]
        miniProcPrecRel =
          map (\(sl1, sl2, pr) -> (Prop sl1, Prop sl2, pr)) precs
          ++ map (\p -> (p, End, Take)) miniProcSls
          where precs = [ ("call", "call", Yield)
                        , ("call", "ret",  Equal)
                        , ("call", "han",  Yield)
                        , ("call", "exc",  Take)
                        , ("call", "stm",  Yield)
                        , ("ret",  "call", Take)
                        , ("ret",  "ret",  Take)
                        , ("ret",  "han",  Take)
                        , ("ret",  "exc",  Take)
                        , ("ret",  "stm",  Take)
                        , ("han",  "call", Yield)
                        , ("han",  "ret",  Take)
                        , ("han",  "han",  Yield)
                        , ("han",  "exc",  Equal)
                        , ("han",  "stm",  Yield)
                        , ("exc",  "call", Take)
                        , ("exc",  "ret",  Take)
                        , ("exc",  "han",  Take)
                        , ("exc",  "exc",  Take)
                        , ("exc",  "stm",  Take)
                        , ("stm",  "call", Take)
                        , ("stm",  "ret",  Take)
                        , ("stm",  "han",  Take)
                        , ("stm",  "exc",  Take)
                        , ("stm",  "stm",  Take)
                        ]
=======
miniProcSls :: [Prop ExprProp]
miniProcSls = map (Prop . TextProp . T.pack) ["call", "ret", "han", "exc", "stm"]

miniProcPrecRel :: [StructPrecRel ExprProp]
miniProcPrecRel =
  map (\(sl1, sl2, pr) ->
         (Prop . TextProp . T.pack $ sl1, Prop . TextProp . T.pack $ sl2, pr)) precs
  ++ map (\p -> (p, End, Take)) miniProcSls
  where precs = [ ("call", "call", Yield)
                , ("call", "ret",  Equal)
                , ("call", "han",  Yield)
                , ("call", "exc",  Take)
                , ("call", "stm",  Yield)
                , ("ret",  "call", Take)
                , ("ret",  "ret",  Take)
                , ("ret",  "han",  Take)
                , ("ret",  "exc",  Take)
                , ("ret",  "stm",  Take)
                , ("han",  "call", Yield)
                , ("han",  "ret",  Take)
                , ("han",  "han",  Yield)
                , ("han",  "exc",  Equal)
                , ("han",  "stm",  Yield)
                , ("exc",  "call", Take)
                , ("exc",  "ret",  Take)
                , ("exc",  "han",  Take)
                , ("exc",  "exc",  Take)
                , ("exc",  "stm",  Take)
                , ("stm",  "call", Take)
                , ("stm",  "ret",  Take)
                , ("stm",  "han",  Take)
                , ("stm",  "exc",  Take)
                , ("stm",  "stm",  Take)
                ]

miniProcAlphabet :: Alphabet ExprProp
miniProcAlphabet = (miniProcSls, miniProcPrecRel)


-- Show instances
instance Show ExprProp where
  show (TextProp t) = T.unpack t
  show (ExprProp s e) = "[" ++ T.unpack (fromMaybe T.empty s) ++ "| " ++ show e ++ "]"

instance Show Expr where
  show expr = case expr of
    Literal v           -> show v
    Term var            -> T.unpack (varName var)
    ArrayAccess var idx -> T.unpack (varName var) ++ "[" ++ show idx ++ "]"
    Not e               -> "! " ++ show e
    And e1 e2           -> showBin "&&" e1 e2
    Or e1 e2            -> showBin "||" e1 e2
    Add e1 e2           -> showBin "+" e1 e2
    Sub e1 e2           -> showBin "-" e1 e2
    Mul e1 e2           -> showBin "*" e1 e2
    UDiv e1 e2          -> showBin "/u" e1 e2
    SDiv e1 e2          -> showBin "/s" e1 e2
    URem e1 e2          -> showBin "%u" e1 e2
    SRem e1 e2          -> showBin "%s" e1 e2
    Eq e1 e2            -> showBin "==" e1 e2
    ULt e1 e2           -> showBin "<" e1 e2
    ULeq e1 e2          -> showBin "<=" e1 e2
    SLt e1 e2           -> showBin "<" e1 e2
    SLeq e1 e2          -> showBin "<=" e1 e2
    UExt w e            -> "(uext " ++ show e ++ " to " ++ show w ++ " bits)"
    SExt w e            -> "(sext " ++ show e ++ " to " ++ show w ++ " bits)"
    Trunc w e           -> "(trunc " ++ show e ++ " to " ++ show w ++ " bits)"
    where showBin op e1 e2 = "(" ++ show e1 ++ " " ++ op ++ " " ++ show e2 ++ ")"
>>>>>>> 530451e6
<|MERGE_RESOLUTION|>--- conflicted
+++ resolved
@@ -709,13 +709,13 @@
 
 
 -- OPM
-<<<<<<< HEAD
-miniProcAlphabet :: Alphabet Text
+miniProcAlphabet :: Alphabet ExprProp
 miniProcAlphabet = (miniProcSls, miniProcPrecRel) where
   (miniProcStringSls, miniProcStringPrecRel) = miniProcStringAlphabet
-  miniProcSls = map (fmap T.pack) miniProcStringSls
+  miniProcSls = map toExprProp miniProcStringSls
   miniProcPrecRel =
-    map (\(sl1, sl2, pr) -> (fmap T.pack sl1, fmap T.pack sl2, pr)) miniProcStringPrecRel
+    map (\(sl1, sl2, pr) -> (toExprProp sl1, toExprProp sl2, pr)) miniProcStringPrecRel
+  toExprProp = fmap (TextProp . T.pack)
 
 miniProcStringAlphabet :: Alphabet String
 miniProcStringAlphabet = (miniProcSls, miniProcPrecRel)
@@ -749,44 +749,6 @@
                         , ("stm",  "exc",  Take)
                         , ("stm",  "stm",  Take)
                         ]
-=======
-miniProcSls :: [Prop ExprProp]
-miniProcSls = map (Prop . TextProp . T.pack) ["call", "ret", "han", "exc", "stm"]
-
-miniProcPrecRel :: [StructPrecRel ExprProp]
-miniProcPrecRel =
-  map (\(sl1, sl2, pr) ->
-         (Prop . TextProp . T.pack $ sl1, Prop . TextProp . T.pack $ sl2, pr)) precs
-  ++ map (\p -> (p, End, Take)) miniProcSls
-  where precs = [ ("call", "call", Yield)
-                , ("call", "ret",  Equal)
-                , ("call", "han",  Yield)
-                , ("call", "exc",  Take)
-                , ("call", "stm",  Yield)
-                , ("ret",  "call", Take)
-                , ("ret",  "ret",  Take)
-                , ("ret",  "han",  Take)
-                , ("ret",  "exc",  Take)
-                , ("ret",  "stm",  Take)
-                , ("han",  "call", Yield)
-                , ("han",  "ret",  Take)
-                , ("han",  "han",  Yield)
-                , ("han",  "exc",  Equal)
-                , ("han",  "stm",  Yield)
-                , ("exc",  "call", Take)
-                , ("exc",  "ret",  Take)
-                , ("exc",  "han",  Take)
-                , ("exc",  "exc",  Take)
-                , ("exc",  "stm",  Take)
-                , ("stm",  "call", Take)
-                , ("stm",  "ret",  Take)
-                , ("stm",  "han",  Take)
-                , ("stm",  "exc",  Take)
-                , ("stm",  "stm",  Take)
-                ]
-
-miniProcAlphabet :: Alphabet ExprProp
-miniProcAlphabet = (miniProcSls, miniProcPrecRel)
 
 
 -- Show instances
@@ -817,5 +779,4 @@
     UExt w e            -> "(uext " ++ show e ++ " to " ++ show w ++ " bits)"
     SExt w e            -> "(sext " ++ show e ++ " to " ++ show w ++ " bits)"
     Trunc w e           -> "(trunc " ++ show e ++ " to " ++ show w ++ " bits)"
-    where showBin op e1 e2 = "(" ++ show e1 ++ " " ++ op ++ " " ++ show e2 ++ ")"
->>>>>>> 530451e6
+    where showBin op e1 e2 = "(" ++ show e1 ++ " " ++ op ++ " " ++ show e2 ++ ")"