--- conflicted
+++ resolved
@@ -8,9 +8,12 @@
 module Pomc.MiniProc ( DeltaTarget(..)
                      , InputLabel(..)
                      , LowerState(..)
+                     , Guard(..)
+                     , Action(..)
                      , sksToExtendedOpa
                      , programToOpa
                      , miniProcAlphabet
+                     , stringToExprPropAlphabet
                      -- Re-exports from MiniIR
                      , Program
                      , FunctionSkeleton(..)
@@ -36,30 +39,13 @@
                      , IdType
                      , VarIdInfo(..)
                      , addVariables
-<<<<<<< HEAD
-
-                     , Guard(..)
-                     , DeltaTarget(..)
-                     , Action(..)
-                     , InputLabel(..)
-                     , LowerState(..)
-                     , sksToExtendedOpa
-                     , miniProcAlphabet
-                     , miniProcStringAlphabet
-                     , stringToExprPropAlphabet
-=======
->>>>>>> e27d7f8d
                      ) where
 
 import Pomc.MiniIR
 import Pomc.MiniProcUtils
 import Pomc.Prop (Prop(..), unprop)
 import Pomc.PropConv (APType, PropConv(..), makePropConv, encodeAlphabet)
-<<<<<<< HEAD
-import Pomc.Prec (Prec(..), Alphabet)
-=======
-import Pomc.Prec (Alphabet, Prec(..), StructPrecRel)
->>>>>>> e27d7f8d
+import Pomc.Prec (Alphabet, Prec(..))
 import qualified Pomc.Encoding as E
 import Pomc.State (Input, State(..))
 
@@ -495,7 +481,6 @@
 
 -- OPM
 miniProcAlphabet :: Alphabet ExprProp
-<<<<<<< HEAD
 miniProcAlphabet = stringToExprPropAlphabet miniProcStringAlphabet
 
 miniProcStringAlphabet :: Alphabet String
@@ -536,38 +521,4 @@
   epSls = map toExprProp stringSls
   epPrecRel =
     map (\(sl1, sl2, pr) -> (toExprProp sl1, toExprProp sl2, pr)) stringPrecRel
-  toExprProp = fmap (TextProp . T.pack)
-
-
--- Show instances
-instance Show ExprProp where
-  show (TextProp t) = T.unpack t
-  show (ExprProp s e) = "[" ++ T.unpack (fromMaybe T.empty s) ++ "| " ++ show e ++ "]"
-
-instance Show Expr where
-  show expr = case expr of
-    Literal v           -> show v
-    Term var            -> T.unpack (varName var)
-    ArrayAccess var idx -> T.unpack (varName var) ++ "[" ++ show idx ++ "]"
-    Not e               -> "! " ++ show e
-    And e1 e2           -> showBin "&&" e1 e2
-    Or e1 e2            -> showBin "||" e1 e2
-    Add e1 e2           -> showBin "+" e1 e2
-    Sub e1 e2           -> showBin "-" e1 e2
-    Mul e1 e2           -> showBin "*" e1 e2
-    UDiv e1 e2          -> showBin "/u" e1 e2
-    SDiv e1 e2          -> showBin "/s" e1 e2
-    URem e1 e2          -> showBin "%u" e1 e2
-    SRem e1 e2          -> showBin "%s" e1 e2
-    Eq e1 e2            -> showBin "==" e1 e2
-    ULt e1 e2           -> showBin "<" e1 e2
-    ULeq e1 e2          -> showBin "<=" e1 e2
-    SLt e1 e2           -> showBin "<" e1 e2
-    SLeq e1 e2          -> showBin "<=" e1 e2
-    UExt w e            -> "(uext " ++ show e ++ " to " ++ show w ++ " bits)"
-    SExt w e            -> "(sext " ++ show e ++ " to " ++ show w ++ " bits)"
-    Trunc w e           -> "(trunc " ++ show e ++ " to " ++ show w ++ " bits)"
-    where showBin op e1 e2 = "(" ++ show e1 ++ " " ++ op ++ " " ++ show e2 ++ ")"
-=======
-miniProcAlphabet = (miniProcSls, miniProcPrecRel)
->>>>>>> e27d7f8d
+  toExprProp = fmap (TextProp . T.pack)