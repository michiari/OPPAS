{- |
   Module      : Pomc.MiniProc
   Copyright   : 2020-2023 Michele Chiari
   License     : MIT
   Maintainer  : Michele Chiari
-}

module Pomc.MiniProc ( DeltaTarget(..)
                     , InputLabel(..)
                     , LowerState(..)
                     , sksToExtendedOpa
                     , programToOpa
                     , miniProcAlphabet
                     -- Re-exports from MiniIR
                     , Program
                     , FunctionSkeleton(..)
                     , Statement(..)
                     , Variable(..)
                     , IntValue
                     , Expr(..)
                     , LValue(..)
                     , FormalParam(..)
                     , ActualParam(..)
                     , FunctionName
                     , Type(..)
                     , VarState
                     , ExprProp(..)
                     , isSigned
                     , isScalar
                     , isArray
                     , typeWidth
                     , scalarType
                     , commonType
                     , varWidth
                     , IdType
                     , VarIdInfo(..)
<<<<<<< HEAD
=======
                     , addVariables

                     , DeltaTarget(..)
                     , InputLabel(..)
                     , LowerState(..)
                     , sksToExtendedOpa
                     , miniProcAlphabet
>>>>>>> d40f999c
                     ) where

import Pomc.MiniIR
import Pomc.MiniProcUtils
import Pomc.Prop (Prop(..), unprop)
import Pomc.PropConv (APType, PropConv(..), makePropConv, encodeAlphabet)
import Pomc.Prec (Alphabet)
import qualified Pomc.Encoding as E
import Pomc.State (Input, State(..))

import Data.Text (Text)
import qualified Data.Text as T
import Data.Map (Map)
import qualified Data.Map as M
import Data.Set (Set)
import qualified Data.Set as S
import Data.Maybe (isNothing, fromJust)
import Data.Vector (Vector)
import qualified Data.Vector as V

-- import qualified Debug.Trace as DBG

<<<<<<< HEAD
=======
-- Intermediate representation for MiniProc programs
type IdType = Int
type FunctionName = Text
data Type = UInt Int
          | SInt Int
          | UIntArray Int Int -- width size
          | SIntArray Int Int -- width size
          deriving (Show, Eq, Ord, Generic)
data Variable = Variable { varId     :: IdType
                         , varName   :: Text
                         , varType   :: Type
                         , varOffset :: IdType
                         } deriving (Show, Eq, Ord, Generic)
type IntValue = BitVector
type ArrayValue = Vector IntValue
data Expr = Literal IntValue
          | Term Variable
          | ArrayAccess Variable Expr
          -- Boolean operations
          | Not Expr
          | And Expr Expr
          | Or Expr Expr
          -- Arithmetic operations
          | Add Expr Expr
          | Sub Expr Expr
          | Mul Expr Expr
          | UDiv Expr Expr
          | SDiv Expr Expr
          | URem Expr Expr
          | SRem Expr Expr
          -- Comparisons
          | Eq Expr Expr
          | ULt Expr Expr
          | ULeq Expr Expr
          | SLt Expr Expr
          | SLeq Expr Expr
          -- Casts
          | UExt Int Expr
          | SExt Int Expr
          | Trunc Int Expr
          deriving (Eq, Ord)
data LValue = LScalar Variable | LArray Variable Expr deriving (Eq, Ord, Show)
data ActualParam = ActualVal Expr | ActualValRes Variable deriving (Eq, Ord, Show)
data Statement = Assignment LValue Expr
               | Nondeterministic LValue
               | Call FunctionName [ActualParam]
               | TryCatch [Statement] [Statement]
               | IfThenElse (Maybe Expr) [Statement] [Statement]
               | While (Maybe Expr) [Statement]
               | Throw deriving Show
data FormalParam = Value Variable | ValueResult Variable deriving (Eq, Ord, Show)
data FunctionSkeleton = FunctionSkeleton { skName    :: FunctionName
                                         , skModules :: [FunctionName]
                                         , skParams  :: [FormalParam]
                                         , skScalars :: Set Variable
                                         , skArrays  :: Set Variable
                                         , skStmts   :: [Statement]
                                         } deriving Show
data Program = Program { pGlobalScalars :: Set Variable
                       , pGlobalArrays  :: Set Variable
                       , pLocalScalars  :: Set Variable
                       , pLocalArrays   :: Set Variable
                       , pSks           :: [FunctionSkeleton]
                       } deriving Show

data ExprProp = TextProp Text | ExprProp (Maybe FunctionName) Expr deriving (Eq, Ord)

instance Hashable Type
instance Hashable Variable
instance Hashable B.BV where
  hashWithSalt s bv = s `hashWithSalt` B.nat bv `hashWithSalt` B.size bv
instance Hashable a => Hashable (Vector a) where
  hashWithSalt s v = V.foldl' hashWithSalt s v

getExpr :: ExprProp -> Expr
getExpr (ExprProp _ e) = e
getExpr _ = error "Unexpected TextProp"

isSigned :: Type -> Bool
isSigned (SInt _) = True
isSigned (SIntArray _ _) = True
isSigned _ = False

isScalar :: Type -> Bool
isScalar (UInt _) = True
isScalar (SInt _) = True
isScalar _ = False

isArray :: Type -> Bool
isArray = not . isScalar

typeWidth :: Type -> Int
typeWidth (UInt w) = w
typeWidth (SInt w) = w
typeWidth (UIntArray w _) = w
typeWidth (SIntArray w _) = w

arraySize :: Type -> Int
arraySize (UIntArray _ s) = s
arraySize (SIntArray _ s) = s
arraySize _ = error "Scalar types do not have a size."

scalarType :: Type -> Type
scalarType (UIntArray w _) = UInt w
scalarType (SIntArray w _) = SInt w
scalarType scalar = scalar

commonType :: Type -> Type -> Type
commonType (UInt w0) (UInt w1) = UInt $ max w0 w1
commonType (UInt w0) (SInt w1) = SInt $ max w0 w1
commonType (SInt w0) (UInt w1) = SInt $ max w0 w1
commonType (SInt w0) (SInt w1) = SInt $ max w0 w1
commonType _ _ = error "Arrays do not have subsuming type."

varWidth :: Variable -> Int
varWidth = typeWidth . varType

enumerateIntType :: Type -> [IntValue]
enumerateIntType ty = B.bitVecs len [(0 :: Integer)..((2 :: Integer)^len-1)]
  where len = typeWidth ty


>>>>>>> d40f999c
-- Generation of the Extended OPA

-- Data structures
data Guard = NoGuard | Guard Expr deriving Show
data DeltaTarget = EntryStates Text | States [(Guard, Word)] deriving Show
data Action = Noop
  | Assign LValue Expr | Nondet LValue
  | CallOp FunctionName [FormalParam] [ActualParam]
  | Return FunctionName [FormalParam] [ActualParam]
  deriving (Eq, Ord, Show)
data InputLabel = InputLabel { ilStruct :: Text
                             , ilFunction :: FunctionName
                             , ilModules :: [FunctionName]
                             , ilAction :: Action
                             } deriving (Eq, Ord, Show)

data FunctionInfo = FunctionInfo { fiEntry :: [(Guard, Word)]
                                 , fiRetPad :: Word
                                 , fiThrow :: Word
                                 , fiExcPad :: Word
                                 , fiSkeleton :: FunctionSkeleton
                                 } deriving Show
data LowerState = LowerState { lsDPush :: Map Word (InputLabel, DeltaTarget)
                             , lsDShift :: Map Word (InputLabel, DeltaTarget)
                             , lsDPop :: Map (Word, Word) (Action, DeltaTarget)
                             , lsFinfo :: Map Text FunctionInfo
                             , lsSid :: Word
                             } deriving Show

makeInputLabel :: String -> FunctionInfo -> Action -> InputLabel
makeInputLabel sl finfo act = InputLabel (T.pack sl) (skName fsk) (skModules fsk) act
  where fsk = fiSkeleton finfo

sksToExtendedOpa :: Bool -> [FunctionSkeleton] -> (LowerState, [Word], [Word])
sksToExtendedOpa False sks = (buildExtendedOpa sks, [0], [1]) -- Finite case
sksToExtendedOpa True sks = -- Omega case
  let lowerState = buildExtendedOpa sks
      -- Add stuttering transitions
      dPush = M.insert 1 (InputLabel (T.pack "stm") T.empty [] Noop, States [(NoGuard, 1)])
              (lsDPush lowerState)
      dPop = M.insert (1, 1) (Return T.empty [] [], States [(NoGuard, 1)]) (lsDPop lowerState)
  in ( lowerState { lsDPush = dPush, lsDPop = dPop }
     , [0]
     , [0..(lsSid lowerState)] -- all states are final in the Omega case
     )

buildExtendedOpa :: [FunctionSkeleton] -> LowerState
buildExtendedOpa sks =
  let lowerState = lowerFunction sksMap (LowerState M.empty M.empty M.empty M.empty 3) (head sks)
      sksMap = M.fromList $ map (\sk -> (skName sk, sk)) sks
      firstFname = skName $ head sks
      firstFinfo = fromJust $ M.lookup firstFname (lsFinfo lowerState)
      dPush' = M.insert 0
        (InputLabel (T.pack "call") firstFname (skModules $ head sks) (CallOp firstFname [] []),
         EntryStates firstFname) (lsDPush lowerState)
      dPop' = M.insert (fiRetPad firstFinfo, 0) (Return firstFname [] [], States [(NoGuard, 1)])
        (lsDPop lowerState)
      dPop'' = M.insert (fiThrow firstFinfo, 0) (Noop, States [(NoGuard, 2)]) dPop'
      dPush'' = M.insert 2 (InputLabel (T.pack "exc") T.empty [] Noop, States [(NoGuard, 1)]) dPush'
      dPop''' = M.insert (1, 2) (Noop, States [(NoGuard, 1)]) dPop''

      resolveTarget (l, EntryStates fname) =
        (l, States . fiEntry . fromJust $ M.lookup fname (lsFinfo lowerState))
      resolveTarget x = x
      resolveAll deltaMap = M.map resolveTarget deltaMap
  in lowerState { lsDPush = resolveAll dPush''
                , lsDShift = resolveAll $ lsDShift lowerState
                , lsDPop = resolveAll dPop'''
                }

-- Thunk that links a list of states as the successors of the previous statement(s)
type PredLinker = LowerState -> [(Guard, Word)] -> LowerState

dInsert :: (Ord k) => k -> l -> [(Guard, Word)] -> Map k (l, DeltaTarget) -> Map k (l, DeltaTarget)
dInsert _ _ [] delta = delta
dInsert key label states delta =
  case M.lookup key delta of
    Nothing                      -> M.insert key (label, States states) delta
    Just (oldLabel, States olds) -> M.insert key (oldLabel, States $ olds ++ states) delta
    _                            -> error "DeltaTarget mismatch."

lowerFunction :: Map Text FunctionSkeleton
              -> LowerState
              -> FunctionSkeleton
              -> LowerState
lowerFunction sks lowerState0 fsk =
  let sidRet = lsSid lowerState0
      thisFinfo = FunctionInfo [] (sidRet + 1) (sidRet + 2) (sidRet + 3) fsk
      lowerState1 = lowerState0
        { lsFinfo = M.insert (skName fsk) thisFinfo (lsFinfo lowerState0)
        , lsSid = sidRet + 4
        }
      addEntry ls es =
        let tfinfo = fromJust $ M.lookup (skName fsk) (lsFinfo ls)
            finfo1 = M.insert (skName fsk) (tfinfo { fiEntry = (fiEntry tfinfo) ++ es }) (lsFinfo ls)
        in ls { lsFinfo = finfo1 }

      (lowerState2, linkPred) = lowerBlock sks lowerState1 thisFinfo addEntry (skStmts fsk)

      dShift' = M.insert sidRet
        (makeInputLabel "ret" thisFinfo Noop, States [(NoGuard, fiRetPad thisFinfo)])
        (lsDShift lowerState2)
      dShift'' = M.insert (fiThrow thisFinfo)
        (makeInputLabel "exc" thisFinfo Noop, States [(NoGuard, fiExcPad thisFinfo)]) dShift'
  in linkPred (lowerState2 { lsDShift = dShift'' }) [(NoGuard, sidRet)]

lowerStatement :: Map Text FunctionSkeleton
               -> LowerState
               -> FunctionInfo
               -> PredLinker
               -> Statement
               -> (LowerState, PredLinker)
lowerStatement _ lowerState0 thisFinfo linkPred (Assignment lhs rhs) =
  let assSid = lsSid lowerState0
      lowerState1 = linkPred (lowerState0 { lsSid = assSid + 1 }) [(NoGuard, assSid)]
      dPush' = M.insert assSid
        (makeInputLabel "stm" thisFinfo (Assign lhs rhs), States [(NoGuard, assSid)])
        (lsDPush lowerState1)

      linkAss ls succStates =
        let dPop' = dInsert (assSid, assSid) Noop succStates (lsDPop ls)
        in ls { lsDPop = dPop' }

  in (lowerState1 { lsDPush = dPush' }, linkAss)

lowerStatement _ lowerState0 thisFinfo linkPred (Nondeterministic lval) =
  let assSid = lsSid lowerState0
      lowerState1 = linkPred (lowerState0 { lsSid = assSid + 1 }) [(NoGuard, assSid)]
      dPush' = M.insert assSid
        (makeInputLabel "stm" thisFinfo (Nondet lval), States [(NoGuard, assSid)])
        (lsDPush lowerState1)

      linkAss ls succStates =
        let dPop' = dInsert (assSid, assSid) Noop succStates (lsDPop ls)
        in ls { lsDPop = dPop' }

  in (lowerState1 { lsDPush = dPush' }, linkAss)

lowerStatement sks lowerState0 thisFinfo linkPred (Call fname args) =
  let calleeSk = fromJust $ M.lookup fname sks
      callSid = lsSid lowerState0
      calleeFinfo0 = M.lookup fname $ lsFinfo lowerState0
      lowerState1 = lowerState0 { lsSid = callSid + 1 }
      lowerState2 = if isNothing calleeFinfo0
                    then lowerFunction sks lowerState1 calleeSk
                    else lowerState1
      calleeFinfo1 = fromJust $ M.lookup fname (lsFinfo lowerState2)
      dPush'' = M.insert callSid
        (InputLabel (T.pack "call") fname (skModules calleeSk) (CallOp fname (skParams calleeSk) args),
         EntryStates fname)
        (lsDPush lowerState2)
      dPop'' = M.insert (fiThrow calleeFinfo1, callSid)
               (Noop, States [(NoGuard, fiThrow thisFinfo)]) (lsDPop lowerState2)

      linkCall lowerState successorStates =
          let dPop' = dInsert (fiRetPad calleeFinfo1, callSid) (Return fname (skParams calleeSk) args)
                successorStates (lsDPop lowerState)
          in lowerState { lsDPop = dPop' }

      lowerState3 = lowerState2 { lsDPush = dPush'', lsDPop = dPop'', lsSid = lsSid lowerState2 + 1 }
  in (linkPred lowerState3 [(NoGuard, callSid)], linkCall)

lowerStatement sks ls0 thisFinfo linkPred0 (TryCatch try catch) =
  let hanSid = lsSid ls0
      dummySid0 = hanSid + 1
      dummySid1 = dummySid0 + 1
      ls1 = linkPred0 (ls0 { lsSid = dummySid1 + 1 }) [(NoGuard, hanSid)]

      linkHandler lowerState successorStates =
        let dPushH = dInsert hanSid (makeInputLabel "han" thisFinfo Noop)
              successorStates (lsDPush lowerState)
        in lowerState { lsDPush = dPushH }

      (ls2, linkPredTry) = lowerBlock sks ls1 thisFinfo linkHandler try
      -- add dummy exc to exit try block
      ls3 = linkPredTry ls2 [(NoGuard, dummySid0)]
      dShift' = M.insert dummySid0
        (makeInputLabel "exc" thisFinfo Noop, States [(NoGuard, dummySid1)]) (lsDShift ls3)
      ls4 = ls3 { lsDShift = dShift' }

      linkTry lowerState successorStates =
        let dPopD = dInsert (dummySid1, hanSid) Noop successorStates (lsDPop lowerState)
        in lowerState { lsDPop = dPopD }

      linkCatch lowerState successorStates =
        let dPopC = dInsert (fiExcPad thisFinfo, hanSid) Noop successorStates (lsDPop lowerState)
        in lowerState { lsDPop = dPopC }

      (ls5, linkPredCatch) = lowerBlock sks ls4 thisFinfo linkCatch catch

      linkTryCatch ls succStates = linkPredCatch (linkTry ls succStates) succStates
  in (ls5, linkTryCatch)

lowerStatement sks ls0 thisFinfo linkPred0 (IfThenElse guard thenBlock elseBlock) =
  let linkPred0Then lowerState succStates =
        case guard of
          Just bexp -> linkPred0 lowerState (map (\(lbl, s) -> (combGuards bexp lbl, s)) succStates)
          Nothing -> linkPred0 lowerState succStates
      linkPred0Else lowerState succStates =
        case guard of
          Just bexp -> linkPred0 lowerState (map (\(lbl, s) ->
                                                    (combGuards (Not bexp) lbl, s)) succStates)
          Nothing -> linkPred0 lowerState succStates

      (ls1, linkPred1) = lowerBlock sks ls0 thisFinfo linkPred0Then thenBlock
      (ls2, linkPred2) = lowerBlock sks ls1 thisFinfo linkPred0Else elseBlock
      linkPredITE lowerState succStates = linkPred2 (linkPred1 lowerState succStates) succStates
  in (ls2, linkPredITE)

lowerStatement sks ls0 thisFinfo linkPred0 (While guard body) =
  let linkPred1 lowerState0 succStates =
        let enterEdges =
              case guard of
                Just bexp -> map (\(lbl, s) -> (combGuards bexp lbl, s)) succStates
                Nothing -> succStates
        in linkPred0 (linkBody lowerState0 enterEdges) enterEdges

      (ls1, linkBody) = lowerBlock sks ls0 thisFinfo linkPred1 body
      linkPredWhile lowerState succStates =
        let exitEdges = case guard of
                          Just bexp -> map (\(lbl, s) -> (combGuards (Not bexp) lbl, s)) succStates
                          Nothing -> succStates
        in linkBody (linkPred0 lowerState exitEdges) exitEdges
  in (ls1, linkPredWhile)

lowerStatement _ lowerState thisFinfo linkPred Throw =
  (linkPred lowerState [(NoGuard, fiThrow thisFinfo)], (\ls _ -> ls))

lowerStatement _ _ _ _ (Categorical _ _ _) =
  error "Categorical assignments not allowed in MiniProc."

combGuards :: Expr -> Guard -> Guard
combGuards bexp1 NoGuard = Guard bexp1
combGuards bexp1 (Guard bexp2) = Guard (bexp1 `And` bexp2)

lowerBlock :: Map Text FunctionSkeleton
           -> LowerState
           -> FunctionInfo
           -> PredLinker
           -> [Statement]
           -> (LowerState, PredLinker)
lowerBlock _ lowerState _ linkPred [] = (lowerState, linkPred)
lowerBlock sks lowerState thisFinfo linkPred block =
  foldBlock lowerState linkPred block
  where foldBlock lowerState1 linkPred1 [] = (lowerState1, linkPred1)

        foldBlock lowerState1 linkPred1 (Throw : _) =
          let (lowerState2, linkPred2) =
                lowerStatement sks lowerState1 thisFinfo linkPred1 Throw
          in (lowerState2, linkPred2)

        foldBlock lowerState1 linkPred1 (stmt : stmts) =
          let (lowerState2, linkPred2) =
                lowerStatement sks lowerState1 thisFinfo linkPred1 stmt
          in foldBlock lowerState2 linkPred2 stmts

-- Conversion of the Extended OPA to a plain OPA
<<<<<<< HEAD
=======

-- Data structures
data VarIdInfo = VarIdInfo { scalarOffset :: IdType
                           , arrayOffset  :: IdType
                           , varIds       :: IdType
                           } deriving Show

addVariables :: Bool -> IdType -> VarIdInfo -> (VarIdInfo, [IdType], [IdType])
addVariables scalar n vii =
  let prevIds = if scalar then scalarOffset vii else arrayOffset vii
  in ( if scalar
       then vii { scalarOffset = prevIds + n, varIds = varIds vii + n }
       else vii { arrayOffset = prevIds + n, varIds = varIds vii + n }
     , [prevIds + i | i <- [0..(n - 1)]]
     , [varIds vii + i | i <- [0..(n - 1)]]
     )

isGlobal :: VarIdInfo -> Bool -> IdType -> Bool
isGlobal gvii scalar vid | scalar = vid < scalarOffset gvii
                         | otherwise = vid < arrayOffset gvii

getLocalIdx :: VarIdInfo -> Bool -> IdType -> Int
getLocalIdx gvii scalar vid | scalar = vid - scalarOffset gvii
                            | otherwise = vid - arrayOffset gvii

data VarValuation = VarValuation { vGlobalScalars :: Vector IntValue
                                 , vGlobalArrays  :: Vector ArrayValue
                                 , vLocalScalars  :: Vector IntValue
                                 , vLocalArrays   :: Vector ArrayValue
                                 } deriving (Show, Eq, Ord, Generic)
type VarState = (Word, VarValuation)

instance Hashable VarValuation

initialValuation :: (Bool -> IdType -> IdType)
                 -> Set Variable
                 -> Set Variable
                 -> (Vector IntValue, Vector ArrayValue)
initialValuation getIdx svars avars = (scalars, arrays)
  where scalars = V.replicate (S.size svars) B.nil  V.//
          map (\var -> (getIdx True $ varOffset var, initialScalar var)) (S.toList svars)
        arrays = V.replicate (S.size avars) V.empty V.//
          map (\var -> (getIdx False $ varOffset var, initialArray var)) (S.toList avars)

        initialScalar = B.zeros . varWidth
        initialArray var = V.replicate (arraySize . varType $ var) (initialScalar var)

>>>>>>> d40f999c
programToOpa :: Bool -> Program -> Set (Prop ExprProp)
             -> ( PropConv ExprProp
                , Alphabet APType
                , (E.BitEncoding -> Input -> Bool)
                , (E.BitEncoding -> VarState -> State -> Bool)
                , [VarState]
                , VarState -> Bool
                , (E.BitEncoding -> VarState -> Input -> [VarState])
                , (E.BitEncoding -> VarState -> Input -> [VarState])
                , (VarState -> VarState -> [VarState])
                )
programToOpa isOmega prog additionalProps =
  let (lowerState, ini, fin) = sksToExtendedOpa isOmega (pSks prog)
      eInitials = [(sid, initVal) | sid <- ini]
        where (gScalars, gArrays) =
                initialValuation (\_ i -> i) (pGlobalScalars prog) (pGlobalArrays prog)
              initVal = VarValuation { vGlobalScalars = gScalars
                                     , vGlobalArrays = gArrays
                                     , vLocalScalars = V.empty
                                     , vLocalArrays = V.empty
                                     }
      eIsFinal (sid, _) = sid `S.member` finSet
        where finSet = S.fromList fin

      allProps = foldr S.insert additionalProps miniProcSls
      pconv = makePropConv $ S.toList allProps
      gvii = VarIdInfo { scalarOffset = sids, arrayOffset = aids, varIds = sids + aids }
        where sids = S.size . pGlobalScalars $ prog
              aids = S.size . pGlobalArrays $ prog
      localsInfo = M.insert T.empty (globExprMap, V.empty, V.empty)
        $ M.fromList
        $ map (\sk -> let (liScalars, liArrays) =
                            initialValuation (getLocalIdx gvii) (skScalars sk) (skArrays sk)
                          exprMap = makeExprPropMap (Just . skName $ sk)
                                    `M.union` globExprMap
                      in (skName sk, (exprMap, liScalars, liArrays)))
        $ pSks prog
        where makeExprPropMap scope = M.fromList
                $ map (\p -> (encodeProp pconv p, getExpr . unprop $ p))
                $ filter filterExpr
                $ S.toList additionalProps
                where filterExpr (Prop (ExprProp s _)) | s == scope = True
                      filterExpr _ = False
              globExprMap = makeExprPropMap Nothing
      remapDelta delta =
        M.map (\(ilabel, States s) -> (ilabelToPropSet ilabel, ilabel, s)) delta
        where ilabelToPropSet il = S.fromList
                $ map (encodeProp pconv)
                $ filter (`S.member` allProps)
                $ map (Prop . TextProp) $ ilStruct il : ilFunction il : ilModules il
      remappedDPush = remapDelta $ lsDPush lowerState
      remappedDShift = remapDelta $ lsDShift lowerState
      decodeDeltaInput remappedDelta bitenc q b =
        applyDeltaInput gvii localsInfo remappedDelta q $ E.decodeInput bitenc b

      inputFilter bitenc b =
        let pLabels = map (\(l, _, _) -> l) $ M.elems remappedDPush
            sLabels = map (\(l, _, _) -> l) $ M.elems remappedDShift
            labels = S.insert (E.encodeInput bitenc S.empty)
              $ S.fromList $ map (E.encodeInput bitenc) $ pLabels ++ sLabels
            lmask = S.foldl E.union (E.encodeInput bitenc S.empty) labels
        in (b `E.intersect` lmask) `S.member` labels

      stateFilter bitenc q@(sid, _) atom =
        sid `S.member` popStates
        || (not $ null $ decodeDeltaInput remappedDPush bitenc q b)
        || (not $ null $ decodeDeltaInput remappedDShift bitenc q b)
        where b = E.extractInput bitenc $ current atom
              popStates = S.map fst $ M.keysSet $ lsDPop lowerState

  in ( pconv
     , encodeAlphabet pconv miniProcAlphabet
     , inputFilter
     , stateFilter
     , eInitials
     , if isOmega then const True else eIsFinal
     , decodeDeltaInput remappedDPush
     , decodeDeltaInput remappedDShift
     , applyDeltaPop gvii $ lsDPop lowerState
     )

applyDeltaInput :: VarIdInfo
                -> Map FunctionName (Map (Prop APType) Expr, Vector IntValue, Vector ArrayValue)
                -> Map Word (Set (Prop APType), InputLabel, [(Guard, Word)])
                -> VarState
                -> Set (Prop APType)
                -> [VarState]
applyDeltaInput gvii localsInfo delta (sid, svval) lbl =
  case M.lookup sid delta of
    Nothing -> []
    Just (lsProps, il, dsts) ->
      let (exprPropMap, initScalars, initArrays) = localsInfo M.! ilFunction il
          callVval = prepareForCall (ilAction il) initScalars initArrays
          trueExprProps = M.keysSet $ M.filter (toBool . evalExpr gvii callVval) exprPropMap
      in if (trueExprProps, lsProps) == S.partition (`M.member` exprPropMap) lbl
         then computeDsts gvii callVval (ilAction il) dsts
         else []
  where prepareForCall (CallOp _ fargs aargs) initScalars initArrays =
          let newVval = svval { vLocalScalars = initScalars
                              , vLocalArrays = initArrays
                              }
              evalArg vval (Value fvar, ActualVal expr)
                | isScalar . varType $ fvar =
                    scalarAssign gvii vval fvar $ evalExpr gvii svval expr
                | otherwise = let (Term avar) = expr
                              in wholeArrayAssign gvii vval fvar svval avar
              evalArg vval (ValueResult fvar, ActualValRes avar)
                | isScalar . varType $ fvar =
                    scalarAssign gvii vval fvar $ evalExpr gvii svval (Term avar)
                | otherwise = wholeArrayAssign gvii vval fvar svval avar
              evalArg _ _ = error "Argument passing mode mismatch."
          in foldl evalArg newVval $ zip fargs aargs
        prepareForCall _ _ _ = svval

applyDeltaPop :: VarIdInfo
              -> Map (Word, Word) (Action, DeltaTarget)
              -> VarState
              -> VarState
              -> [VarState]
applyDeltaPop gvii delta (sid, svval) (stackSid, stackVval) =
  case M.lookup (sid, stackSid) delta of
    Nothing                      -> []
    Just (Return _ fargs aargs, States dsts) ->
      let newVval = svval { vLocalScalars = vLocalScalars stackVval
                          , vLocalArrays = vLocalArrays stackVval
                          }
          retArg vval (ValueResult fvar, ActualValRes avar)
            | isScalar . varType $ fvar =
                scalarAssign gvii vval avar $ evalExpr gvii svval (Term fvar)
            | otherwise = wholeArrayAssign gvii vval avar svval fvar
          retArg vval _ = vval
          retVval = foldl retArg newVval $ zip fargs aargs
      in computeDsts gvii retVval Noop dsts
    Just (_, States dsts)        -> computeDsts gvii svval Noop dsts
    Just (_, EntryStates _)      -> error "Expected States, got EntryStates."

computeDsts :: VarIdInfo -> VarValuation -> Action -> [(Guard, Word)] -> [VarState]
computeDsts gvii vval act dsts = concatMap composeDst dsts
  where composeDst (NoGuard, dst) = map (\newVval -> (dst, newVval)) newVvals
        composeDst (Guard g, dst)
          | toBool $ evalExpr gvii vval g = map (\newVval -> (dst, newVval)) newVvals
          | otherwise = []
        newVvals = case act of
          Noop -> [vval]
          CallOp {} -> [vval]
          Return {} -> [vval]
          Assign (LScalar lhs) rhs -> [scalarAssign gvii vval lhs $ evalExpr gvii vval rhs]
          Assign (LArray var idxExpr) rhs ->
            [arrayAssign gvii vval var idxExpr $ evalExpr gvii vval rhs]
          Nondet (LScalar var) ->
            map (\val -> scalarAssign gvii vval var val) $ enumerateIntType (varType var)
          Nondet (LArray var idxExpr) ->
<<<<<<< HEAD
            map (\val -> arrayAssign gvii vval var idxExpr val) $ enumerateIntType (varType var)
=======
            map (\val -> arrayAssign gvii vval var idxExpr val) $ enumerateIntType (varType var)

scalarAssign :: VarIdInfo
             -> VarValuation
             -> Variable
             -> IntValue
             -> VarValuation
scalarAssign gvii vval var val
  | isGlobal gvii True vid = vval {
      vGlobalScalars = vGlobalScalars vval V.// [(vid, val)] }
  | otherwise = vval {
      vLocalScalars = vLocalScalars vval V.// [(getLocalIdx gvii True vid, val)] }
  where vid = varOffset var

arrayAssign :: VarIdInfo
            -> VarValuation
            -> Variable
            -> Expr
            -> IntValue
            -> VarValuation
arrayAssign gvii vval var idxExpr val
  | isGlobal gvii False vid = vval {
      vGlobalArrays = doAssign (vGlobalArrays vval) vid }
  | otherwise = vval {
      vLocalArrays = doAssign (vLocalArrays vval) $ getLocalIdx gvii False vid }
  where vid = varOffset var
        idx = fromEnum . B.nat . evalExpr gvii vval $ idxExpr
        doAssign aval varIdx =
          aval V.// [(varIdx, (aval V.! varIdx) V.// [(idx, val)])]

wholeArrayAssign :: VarIdInfo
                 -> VarValuation
                 -> Variable
                 -> VarValuation
                 -> Variable
                 -> VarValuation
wholeArrayAssign gvii dstVval dstVar srcVval srcVar
  | isGlobal gvii False dstVid = dstVval {
      vGlobalArrays = vGlobalArrays dstVval V.// [(dstVid, srcVal)] }
  | otherwise = dstVval {
      vLocalArrays = vLocalArrays dstVval V.// [(getLocalIdx gvii False dstVid, srcVal)] }
  where dstVid = varOffset dstVar
        srcVid = varOffset srcVar
        srcVal | isGlobal gvii False srcVid = vGlobalArrays srcVval V.! srcVid
               | otherwise = vLocalArrays srcVval V.! getLocalIdx gvii False srcVid

evalExpr :: VarIdInfo -> VarValuation -> Expr -> IntValue
evalExpr _ _ (Literal val) = val
evalExpr gvii vval (Term var)
  | isGlobal gvii True vid = vGlobalScalars vval V.! vid
  | otherwise = vLocalScalars vval V.! getLocalIdx gvii True vid
  where vid = varOffset var
evalExpr gvii vval (ArrayAccess var idxExpr) =
  arr V.! (fromEnum . B.nat . evalExpr gvii vval $ idxExpr)
  where vid = varOffset var
        arr | isGlobal gvii False vid = vGlobalArrays vval V.! vid
            | otherwise = vLocalArrays vval V.! getLocalIdx gvii False vid
evalExpr gvii vval (Not bexpr) = B.fromBool . not . toBool $ evalExpr gvii vval bexpr
evalExpr gvii vval (And lhs rhs) =
  B.fromBool $ (toBool $ evalExpr gvii vval lhs) && (toBool $ evalExpr gvii vval rhs)
evalExpr gvii vval (Or lhs rhs) =
  B.fromBool $ (toBool $ evalExpr gvii vval lhs) || (toBool $ evalExpr gvii vval rhs)
evalExpr gvii vval (Add lhs rhs) = evalExpr gvii vval lhs + evalExpr gvii vval rhs
evalExpr gvii vval (Sub lhs rhs) = evalExpr gvii vval lhs - evalExpr gvii vval rhs
evalExpr gvii vval (Mul lhs rhs) = evalExpr gvii vval lhs * evalExpr gvii vval rhs
evalExpr gvii vval (UDiv lhs rhs) = evalExpr gvii vval lhs `div` evalExpr gvii vval rhs
evalExpr gvii vval (SDiv lhs rhs) = evalExpr gvii vval lhs `B.sdiv` evalExpr gvii vval rhs
evalExpr gvii vval (URem lhs rhs) = evalExpr gvii vval lhs `mod` evalExpr gvii vval rhs
evalExpr gvii vval (SRem lhs rhs) = evalExpr gvii vval lhs `B.smod` evalExpr gvii vval rhs
evalExpr gvii vval (Eq lhs rhs) = B.fromBool $ evalExpr gvii vval lhs == evalExpr gvii vval rhs
evalExpr gvii vval (ULt lhs rhs) = B.fromBool $ evalExpr gvii vval lhs < evalExpr gvii vval rhs
evalExpr gvii vval (ULeq lhs rhs) = B.fromBool $ evalExpr gvii vval lhs <= evalExpr gvii vval rhs
evalExpr gvii vval (SLt lhs rhs) = B.fromBool $ evalExpr gvii vval lhs `B.slt` evalExpr gvii vval rhs
evalExpr gvii vval (SLeq lhs rhs) = B.fromBool $ evalExpr gvii vval lhs `B.sle` evalExpr gvii vval rhs
evalExpr gvii vval (UExt size op) = B.zeroExtend size $ evalExpr gvii vval op
evalExpr gvii vval (SExt size op) = B.signExtend size $ evalExpr gvii vval op
evalExpr gvii vval (Trunc size op) = evalExpr gvii vval op B.@@ (size - 1, 0)

toBool :: IntValue -> Bool
toBool v = B.nat v /= 0


-- OPM
miniProcSls :: [Prop ExprProp]
miniProcSls = map (Prop . TextProp . T.pack) ["call", "ret", "han", "exc", "stm"]

miniProcPrecRel :: [StructPrecRel ExprProp]
miniProcPrecRel =
  map (\(sl1, sl2, pr) ->
         (Prop . TextProp . T.pack $ sl1, Prop . TextProp . T.pack $ sl2, pr)) precs
  ++ map (\p -> (p, End, Take)) miniProcSls
  where precs = [ ("call", "call", Yield)
                , ("call", "ret",  Equal)
                , ("call", "han",  Yield)
                , ("call", "exc",  Take)
                , ("call", "stm",  Yield)
                , ("ret",  "call", Take)
                , ("ret",  "ret",  Take)
                , ("ret",  "han",  Take)
                , ("ret",  "exc",  Take)
                , ("ret",  "stm",  Take)
                , ("han",  "call", Yield)
                , ("han",  "ret",  Take)
                , ("han",  "han",  Yield)
                , ("han",  "exc",  Equal)
                , ("han",  "stm",  Yield)
                , ("exc",  "call", Take)
                , ("exc",  "ret",  Take)
                , ("exc",  "han",  Take)
                , ("exc",  "exc",  Take)
                , ("exc",  "stm",  Take)
                , ("stm",  "call", Take)
                , ("stm",  "ret",  Take)
                , ("stm",  "han",  Take)
                , ("stm",  "exc",  Take)
                , ("stm",  "stm",  Take)
                ]

miniProcAlphabet :: Alphabet ExprProp
miniProcAlphabet = (miniProcSls, miniProcPrecRel)


-- Show instances
instance Show ExprProp where
  show (TextProp t) = T.unpack t
  show (ExprProp s e) = "[" ++ T.unpack (fromMaybe T.empty s) ++ "| " ++ show e ++ "]"

instance Show Expr where
  show expr = case expr of
    Literal v           -> show v
    Term var            -> T.unpack (varName var)
    ArrayAccess var idx -> T.unpack (varName var) ++ "[" ++ show idx ++ "]"
    Not e               -> "! " ++ show e
    And e1 e2           -> showBin "&&" e1 e2
    Or e1 e2            -> showBin "||" e1 e2
    Add e1 e2           -> showBin "+" e1 e2
    Sub e1 e2           -> showBin "-" e1 e2
    Mul e1 e2           -> showBin "*" e1 e2
    UDiv e1 e2          -> showBin "/u" e1 e2
    SDiv e1 e2          -> showBin "/s" e1 e2
    URem e1 e2          -> showBin "%u" e1 e2
    SRem e1 e2          -> showBin "%s" e1 e2
    Eq e1 e2            -> showBin "==" e1 e2
    ULt e1 e2           -> showBin "<" e1 e2
    ULeq e1 e2          -> showBin "<=" e1 e2
    SLt e1 e2           -> showBin "<" e1 e2
    SLeq e1 e2          -> showBin "<=" e1 e2
    UExt w e            -> "(uext " ++ show e ++ " to " ++ show w ++ " bits)"
    SExt w e            -> "(sext " ++ show e ++ " to " ++ show w ++ " bits)"
    Trunc w e           -> "(trunc " ++ show e ++ " to " ++ show w ++ " bits)"
    where showBin op e1 e2 = "(" ++ show e1 ++ " " ++ op ++ " " ++ show e2 ++ ")"
>>>>>>> d40f999c
<|MERGE_RESOLUTION|>--- conflicted
+++ resolved
@@ -34,16 +34,7 @@
                      , varWidth
                      , IdType
                      , VarIdInfo(..)
-<<<<<<< HEAD
-=======
                      , addVariables
-
-                     , DeltaTarget(..)
-                     , InputLabel(..)
-                     , LowerState(..)
-                     , sksToExtendedOpa
-                     , miniProcAlphabet
->>>>>>> d40f999c
                      ) where
 
 import Pomc.MiniIR
@@ -66,131 +57,6 @@
 
 -- import qualified Debug.Trace as DBG
 
-<<<<<<< HEAD
-=======
--- Intermediate representation for MiniProc programs
-type IdType = Int
-type FunctionName = Text
-data Type = UInt Int
-          | SInt Int
-          | UIntArray Int Int -- width size
-          | SIntArray Int Int -- width size
-          deriving (Show, Eq, Ord, Generic)
-data Variable = Variable { varId     :: IdType
-                         , varName   :: Text
-                         , varType   :: Type
-                         , varOffset :: IdType
-                         } deriving (Show, Eq, Ord, Generic)
-type IntValue = BitVector
-type ArrayValue = Vector IntValue
-data Expr = Literal IntValue
-          | Term Variable
-          | ArrayAccess Variable Expr
-          -- Boolean operations
-          | Not Expr
-          | And Expr Expr
-          | Or Expr Expr
-          -- Arithmetic operations
-          | Add Expr Expr
-          | Sub Expr Expr
-          | Mul Expr Expr
-          | UDiv Expr Expr
-          | SDiv Expr Expr
-          | URem Expr Expr
-          | SRem Expr Expr
-          -- Comparisons
-          | Eq Expr Expr
-          | ULt Expr Expr
-          | ULeq Expr Expr
-          | SLt Expr Expr
-          | SLeq Expr Expr
-          -- Casts
-          | UExt Int Expr
-          | SExt Int Expr
-          | Trunc Int Expr
-          deriving (Eq, Ord)
-data LValue = LScalar Variable | LArray Variable Expr deriving (Eq, Ord, Show)
-data ActualParam = ActualVal Expr | ActualValRes Variable deriving (Eq, Ord, Show)
-data Statement = Assignment LValue Expr
-               | Nondeterministic LValue
-               | Call FunctionName [ActualParam]
-               | TryCatch [Statement] [Statement]
-               | IfThenElse (Maybe Expr) [Statement] [Statement]
-               | While (Maybe Expr) [Statement]
-               | Throw deriving Show
-data FormalParam = Value Variable | ValueResult Variable deriving (Eq, Ord, Show)
-data FunctionSkeleton = FunctionSkeleton { skName    :: FunctionName
-                                         , skModules :: [FunctionName]
-                                         , skParams  :: [FormalParam]
-                                         , skScalars :: Set Variable
-                                         , skArrays  :: Set Variable
-                                         , skStmts   :: [Statement]
-                                         } deriving Show
-data Program = Program { pGlobalScalars :: Set Variable
-                       , pGlobalArrays  :: Set Variable
-                       , pLocalScalars  :: Set Variable
-                       , pLocalArrays   :: Set Variable
-                       , pSks           :: [FunctionSkeleton]
-                       } deriving Show
-
-data ExprProp = TextProp Text | ExprProp (Maybe FunctionName) Expr deriving (Eq, Ord)
-
-instance Hashable Type
-instance Hashable Variable
-instance Hashable B.BV where
-  hashWithSalt s bv = s `hashWithSalt` B.nat bv `hashWithSalt` B.size bv
-instance Hashable a => Hashable (Vector a) where
-  hashWithSalt s v = V.foldl' hashWithSalt s v
-
-getExpr :: ExprProp -> Expr
-getExpr (ExprProp _ e) = e
-getExpr _ = error "Unexpected TextProp"
-
-isSigned :: Type -> Bool
-isSigned (SInt _) = True
-isSigned (SIntArray _ _) = True
-isSigned _ = False
-
-isScalar :: Type -> Bool
-isScalar (UInt _) = True
-isScalar (SInt _) = True
-isScalar _ = False
-
-isArray :: Type -> Bool
-isArray = not . isScalar
-
-typeWidth :: Type -> Int
-typeWidth (UInt w) = w
-typeWidth (SInt w) = w
-typeWidth (UIntArray w _) = w
-typeWidth (SIntArray w _) = w
-
-arraySize :: Type -> Int
-arraySize (UIntArray _ s) = s
-arraySize (SIntArray _ s) = s
-arraySize _ = error "Scalar types do not have a size."
-
-scalarType :: Type -> Type
-scalarType (UIntArray w _) = UInt w
-scalarType (SIntArray w _) = SInt w
-scalarType scalar = scalar
-
-commonType :: Type -> Type -> Type
-commonType (UInt w0) (UInt w1) = UInt $ max w0 w1
-commonType (UInt w0) (SInt w1) = SInt $ max w0 w1
-commonType (SInt w0) (UInt w1) = SInt $ max w0 w1
-commonType (SInt w0) (SInt w1) = SInt $ max w0 w1
-commonType _ _ = error "Arrays do not have subsuming type."
-
-varWidth :: Variable -> Int
-varWidth = typeWidth . varType
-
-enumerateIntType :: Type -> [IntValue]
-enumerateIntType ty = B.bitVecs len [(0 :: Integer)..((2 :: Integer)^len-1)]
-  where len = typeWidth ty
-
-
->>>>>>> d40f999c
 -- Generation of the Extended OPA
 
 -- Data structures
@@ -448,56 +314,6 @@
           in foldBlock lowerState2 linkPred2 stmts
 
 -- Conversion of the Extended OPA to a plain OPA
-<<<<<<< HEAD
-=======
-
--- Data structures
-data VarIdInfo = VarIdInfo { scalarOffset :: IdType
-                           , arrayOffset  :: IdType
-                           , varIds       :: IdType
-                           } deriving Show
-
-addVariables :: Bool -> IdType -> VarIdInfo -> (VarIdInfo, [IdType], [IdType])
-addVariables scalar n vii =
-  let prevIds = if scalar then scalarOffset vii else arrayOffset vii
-  in ( if scalar
-       then vii { scalarOffset = prevIds + n, varIds = varIds vii + n }
-       else vii { arrayOffset = prevIds + n, varIds = varIds vii + n }
-     , [prevIds + i | i <- [0..(n - 1)]]
-     , [varIds vii + i | i <- [0..(n - 1)]]
-     )
-
-isGlobal :: VarIdInfo -> Bool -> IdType -> Bool
-isGlobal gvii scalar vid | scalar = vid < scalarOffset gvii
-                         | otherwise = vid < arrayOffset gvii
-
-getLocalIdx :: VarIdInfo -> Bool -> IdType -> Int
-getLocalIdx gvii scalar vid | scalar = vid - scalarOffset gvii
-                            | otherwise = vid - arrayOffset gvii
-
-data VarValuation = VarValuation { vGlobalScalars :: Vector IntValue
-                                 , vGlobalArrays  :: Vector ArrayValue
-                                 , vLocalScalars  :: Vector IntValue
-                                 , vLocalArrays   :: Vector ArrayValue
-                                 } deriving (Show, Eq, Ord, Generic)
-type VarState = (Word, VarValuation)
-
-instance Hashable VarValuation
-
-initialValuation :: (Bool -> IdType -> IdType)
-                 -> Set Variable
-                 -> Set Variable
-                 -> (Vector IntValue, Vector ArrayValue)
-initialValuation getIdx svars avars = (scalars, arrays)
-  where scalars = V.replicate (S.size svars) B.nil  V.//
-          map (\var -> (getIdx True $ varOffset var, initialScalar var)) (S.toList svars)
-        arrays = V.replicate (S.size avars) V.empty V.//
-          map (\var -> (getIdx False $ varOffset var, initialArray var)) (S.toList avars)
-
-        initialScalar = B.zeros . varWidth
-        initialArray var = V.replicate (arraySize . varType $ var) (initialScalar var)
-
->>>>>>> d40f999c
 programToOpa :: Bool -> Program -> Set (Prop ExprProp)
              -> ( PropConv ExprProp
                 , Alphabet APType
@@ -650,158 +466,4 @@
           Nondet (LScalar var) ->
             map (\val -> scalarAssign gvii vval var val) $ enumerateIntType (varType var)
           Nondet (LArray var idxExpr) ->
-<<<<<<< HEAD
-            map (\val -> arrayAssign gvii vval var idxExpr val) $ enumerateIntType (varType var)
-=======
-            map (\val -> arrayAssign gvii vval var idxExpr val) $ enumerateIntType (varType var)
-
-scalarAssign :: VarIdInfo
-             -> VarValuation
-             -> Variable
-             -> IntValue
-             -> VarValuation
-scalarAssign gvii vval var val
-  | isGlobal gvii True vid = vval {
-      vGlobalScalars = vGlobalScalars vval V.// [(vid, val)] }
-  | otherwise = vval {
-      vLocalScalars = vLocalScalars vval V.// [(getLocalIdx gvii True vid, val)] }
-  where vid = varOffset var
-
-arrayAssign :: VarIdInfo
-            -> VarValuation
-            -> Variable
-            -> Expr
-            -> IntValue
-            -> VarValuation
-arrayAssign gvii vval var idxExpr val
-  | isGlobal gvii False vid = vval {
-      vGlobalArrays = doAssign (vGlobalArrays vval) vid }
-  | otherwise = vval {
-      vLocalArrays = doAssign (vLocalArrays vval) $ getLocalIdx gvii False vid }
-  where vid = varOffset var
-        idx = fromEnum . B.nat . evalExpr gvii vval $ idxExpr
-        doAssign aval varIdx =
-          aval V.// [(varIdx, (aval V.! varIdx) V.// [(idx, val)])]
-
-wholeArrayAssign :: VarIdInfo
-                 -> VarValuation
-                 -> Variable
-                 -> VarValuation
-                 -> Variable
-                 -> VarValuation
-wholeArrayAssign gvii dstVval dstVar srcVval srcVar
-  | isGlobal gvii False dstVid = dstVval {
-      vGlobalArrays = vGlobalArrays dstVval V.// [(dstVid, srcVal)] }
-  | otherwise = dstVval {
-      vLocalArrays = vLocalArrays dstVval V.// [(getLocalIdx gvii False dstVid, srcVal)] }
-  where dstVid = varOffset dstVar
-        srcVid = varOffset srcVar
-        srcVal | isGlobal gvii False srcVid = vGlobalArrays srcVval V.! srcVid
-               | otherwise = vLocalArrays srcVval V.! getLocalIdx gvii False srcVid
-
-evalExpr :: VarIdInfo -> VarValuation -> Expr -> IntValue
-evalExpr _ _ (Literal val) = val
-evalExpr gvii vval (Term var)
-  | isGlobal gvii True vid = vGlobalScalars vval V.! vid
-  | otherwise = vLocalScalars vval V.! getLocalIdx gvii True vid
-  where vid = varOffset var
-evalExpr gvii vval (ArrayAccess var idxExpr) =
-  arr V.! (fromEnum . B.nat . evalExpr gvii vval $ idxExpr)
-  where vid = varOffset var
-        arr | isGlobal gvii False vid = vGlobalArrays vval V.! vid
-            | otherwise = vLocalArrays vval V.! getLocalIdx gvii False vid
-evalExpr gvii vval (Not bexpr) = B.fromBool . not . toBool $ evalExpr gvii vval bexpr
-evalExpr gvii vval (And lhs rhs) =
-  B.fromBool $ (toBool $ evalExpr gvii vval lhs) && (toBool $ evalExpr gvii vval rhs)
-evalExpr gvii vval (Or lhs rhs) =
-  B.fromBool $ (toBool $ evalExpr gvii vval lhs) || (toBool $ evalExpr gvii vval rhs)
-evalExpr gvii vval (Add lhs rhs) = evalExpr gvii vval lhs + evalExpr gvii vval rhs
-evalExpr gvii vval (Sub lhs rhs) = evalExpr gvii vval lhs - evalExpr gvii vval rhs
-evalExpr gvii vval (Mul lhs rhs) = evalExpr gvii vval lhs * evalExpr gvii vval rhs
-evalExpr gvii vval (UDiv lhs rhs) = evalExpr gvii vval lhs `div` evalExpr gvii vval rhs
-evalExpr gvii vval (SDiv lhs rhs) = evalExpr gvii vval lhs `B.sdiv` evalExpr gvii vval rhs
-evalExpr gvii vval (URem lhs rhs) = evalExpr gvii vval lhs `mod` evalExpr gvii vval rhs
-evalExpr gvii vval (SRem lhs rhs) = evalExpr gvii vval lhs `B.smod` evalExpr gvii vval rhs
-evalExpr gvii vval (Eq lhs rhs) = B.fromBool $ evalExpr gvii vval lhs == evalExpr gvii vval rhs
-evalExpr gvii vval (ULt lhs rhs) = B.fromBool $ evalExpr gvii vval lhs < evalExpr gvii vval rhs
-evalExpr gvii vval (ULeq lhs rhs) = B.fromBool $ evalExpr gvii vval lhs <= evalExpr gvii vval rhs
-evalExpr gvii vval (SLt lhs rhs) = B.fromBool $ evalExpr gvii vval lhs `B.slt` evalExpr gvii vval rhs
-evalExpr gvii vval (SLeq lhs rhs) = B.fromBool $ evalExpr gvii vval lhs `B.sle` evalExpr gvii vval rhs
-evalExpr gvii vval (UExt size op) = B.zeroExtend size $ evalExpr gvii vval op
-evalExpr gvii vval (SExt size op) = B.signExtend size $ evalExpr gvii vval op
-evalExpr gvii vval (Trunc size op) = evalExpr gvii vval op B.@@ (size - 1, 0)
-
-toBool :: IntValue -> Bool
-toBool v = B.nat v /= 0
-
-
--- OPM
-miniProcSls :: [Prop ExprProp]
-miniProcSls = map (Prop . TextProp . T.pack) ["call", "ret", "han", "exc", "stm"]
-
-miniProcPrecRel :: [StructPrecRel ExprProp]
-miniProcPrecRel =
-  map (\(sl1, sl2, pr) ->
-         (Prop . TextProp . T.pack $ sl1, Prop . TextProp . T.pack $ sl2, pr)) precs
-  ++ map (\p -> (p, End, Take)) miniProcSls
-  where precs = [ ("call", "call", Yield)
-                , ("call", "ret",  Equal)
-                , ("call", "han",  Yield)
-                , ("call", "exc",  Take)
-                , ("call", "stm",  Yield)
-                , ("ret",  "call", Take)
-                , ("ret",  "ret",  Take)
-                , ("ret",  "han",  Take)
-                , ("ret",  "exc",  Take)
-                , ("ret",  "stm",  Take)
-                , ("han",  "call", Yield)
-                , ("han",  "ret",  Take)
-                , ("han",  "han",  Yield)
-                , ("han",  "exc",  Equal)
-                , ("han",  "stm",  Yield)
-                , ("exc",  "call", Take)
-                , ("exc",  "ret",  Take)
-                , ("exc",  "han",  Take)
-                , ("exc",  "exc",  Take)
-                , ("exc",  "stm",  Take)
-                , ("stm",  "call", Take)
-                , ("stm",  "ret",  Take)
-                , ("stm",  "han",  Take)
-                , ("stm",  "exc",  Take)
-                , ("stm",  "stm",  Take)
-                ]
-
-miniProcAlphabet :: Alphabet ExprProp
-miniProcAlphabet = (miniProcSls, miniProcPrecRel)
-
-
--- Show instances
-instance Show ExprProp where
-  show (TextProp t) = T.unpack t
-  show (ExprProp s e) = "[" ++ T.unpack (fromMaybe T.empty s) ++ "| " ++ show e ++ "]"
-
-instance Show Expr where
-  show expr = case expr of
-    Literal v           -> show v
-    Term var            -> T.unpack (varName var)
-    ArrayAccess var idx -> T.unpack (varName var) ++ "[" ++ show idx ++ "]"
-    Not e               -> "! " ++ show e
-    And e1 e2           -> showBin "&&" e1 e2
-    Or e1 e2            -> showBin "||" e1 e2
-    Add e1 e2           -> showBin "+" e1 e2
-    Sub e1 e2           -> showBin "-" e1 e2
-    Mul e1 e2           -> showBin "*" e1 e2
-    UDiv e1 e2          -> showBin "/u" e1 e2
-    SDiv e1 e2          -> showBin "/s" e1 e2
-    URem e1 e2          -> showBin "%u" e1 e2
-    SRem e1 e2          -> showBin "%s" e1 e2
-    Eq e1 e2            -> showBin "==" e1 e2
-    ULt e1 e2           -> showBin "<" e1 e2
-    ULeq e1 e2          -> showBin "<=" e1 e2
-    SLt e1 e2           -> showBin "<" e1 e2
-    SLeq e1 e2          -> showBin "<=" e1 e2
-    UExt w e            -> "(uext " ++ show e ++ " to " ++ show w ++ " bits)"
-    SExt w e            -> "(sext " ++ show e ++ " to " ++ show w ++ " bits)"
-    Trunc w e           -> "(trunc " ++ show e ++ " to " ++ show w ++ " bits)"
-    where showBin op e1 e2 = "(" ++ show e1 ++ " " ++ op ++ " " ++ show e2 ++ ")"
->>>>>>> d40f999c
+            map (\val -> arrayAssign gvii vval var idxExpr val) $ enumerateIntType (varType var)