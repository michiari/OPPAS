--- conflicted
+++ resolved
@@ -269,18 +269,11 @@
                          , deltaShift = deltaShift opa
                          , deltaPop = deltaPop opa
                          }
-<<<<<<< HEAD
   where sls = extractSLs prs  -- structural labels
         als = S.toList $ 
               (S.fromList (extractALs $ deltaPush opa) -- all the labels defined by the push relation
                `S.union` S.fromList (extractALs $ deltaShift opa)) -- all the labels defined by the shift relation
               `S.difference` (S.fromList sls) -- only normal labels, remove structural labels
-=======
-  where sls = extractSLs prs -- structural labels
-        als = S.toList $
-              (S.fromList (extractALs $ deltaPush opa)
-               `S.union` S.fromList (extractALs $ deltaShift opa))
-              `S.difference` (S.fromList sls) -- only normal labels, remove structural labels
 
 
 includeP :: Parser String
@@ -289,5 +282,4 @@
   _ <- symbolP "="
   path <- quotesP . some $ anySingleBut '"'
   _ <- symbolP ";"
-  return path
->>>>>>> b2d8ee31
+  return path