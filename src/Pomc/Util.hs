{- |
   Module      : Pomc.Util
   Copyright   : 2020-2021 Davide Bergamaschi, Michele Chiari
   License     : MIT
   Maintainer  : Michele Chiari
-}

module Pomc.Util ( any'
                 , iff
                 , implies
                 , xor
                 , safeHead
                 , safeTail
                 , timeAction
                 , timeToString
<<<<<<< HEAD
                 , parMap
=======
                 , prettyTrace
>>>>>>> b2d8ee31
                 ) where

import Pomc.Prop (Prop(..))

import qualified Data.Set as S
import Data.Foldable (foldl')
import Criterion.Measurement (initializeTime, getTime, secs)
import Control.Parallel.Strategies(using, parList, rdeepseq, rseq)
import Control.DeepSeq(NFData(..))



any' :: Foldable t => (a -> Bool) -> t a -> Bool
any' p = foldl' (\z x -> z || p x) False

xor :: Bool -> Bool -> Bool
xor = (/=)

implies :: Bool -> Bool -> Bool
implies a b = (not a) || b

iff :: Bool -> Bool -> Bool
iff = (==)

safeHead :: [a] -> Maybe a
safeHead [] = Nothing
safeHead (x:_) = Just x

safeTail :: [a] -> Maybe [a]
safeTail [] = Nothing
safeTail (_:xs) = Just xs

timeAction :: IO a -> IO (a, Double)
timeAction action = do initializeTime
                       t1 <- getTime
                       a  <- action
                       t2 <- getTime
                       return (a, (t2 - t1))

timeToString :: Double -> String
timeToString = secs

<<<<<<< HEAD
-- a map where the function is applied (with reduction to normal form) to all the elements of the list in parallel
parMap :: (NFData b) => (a -> b) -> [a] -> [b]
parMap f xs = map f xs `using` parList rdeepseq
=======
prettyTrace :: a -> a -> [(s, S.Set (Prop a))] -> [(s, [a])]
prettyTrace end summary trace = map (\(q, b) -> (q, if S.null b
                                                    then [summary]
                                                    else map unprop $ S.toList b)) trace
  where unprop End = end
        unprop (Prop p) = p
>>>>>>> b2d8ee31
<|MERGE_RESOLUTION|>--- conflicted
+++ resolved
@@ -13,11 +13,8 @@
                  , safeTail
                  , timeAction
                  , timeToString
-<<<<<<< HEAD
                  , parMap
-=======
                  , prettyTrace
->>>>>>> b2d8ee31
                  ) where
 
 import Pomc.Prop (Prop(..))
@@ -60,15 +57,14 @@
 timeToString :: Double -> String
 timeToString = secs
 
-<<<<<<< HEAD
 -- a map where the function is applied (with reduction to normal form) to all the elements of the list in parallel
 parMap :: (NFData b) => (a -> b) -> [a] -> [b]
 parMap f xs = map f xs `using` parList rdeepseq
-=======
+
+
 prettyTrace :: a -> a -> [(s, S.Set (Prop a))] -> [(s, [a])]
 prettyTrace end summary trace = map (\(q, b) -> (q, if S.null b
                                                     then [summary]
                                                     else map unprop $ S.toList b)) trace
   where unprop End = end
-        unprop (Prop p) = p
->>>>>>> b2d8ee31
+        unprop (Prop p) = p