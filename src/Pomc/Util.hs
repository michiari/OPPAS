--- conflicted
+++ resolved
@@ -20,12 +20,8 @@
 import Data.Foldable (foldl')
 import Criterion.Measurement (initializeTime, getTime, secs)
 import Control.Parallel.Strategies (using, parList, parListChunk, rdeepseq)
-<<<<<<< HEAD
 import Control.DeepSeq(NFData(..))
 import Control.Monad.IO.Class (MonadIO, liftIO)
-=======
-import Control.DeepSeq (NFData(..))
->>>>>>> 530451e6
 
 
 any' :: Foldable t => (a -> Bool) -> t a -> Bool
