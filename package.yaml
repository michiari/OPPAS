name:               pomc
version:            2.1.0
synopsis:           A model-checking tool for POTL
description:        A model-checking tool for POTL
category:           Formal methods

author:             Davide Bergamaschi, Michele Chiari and Francesco Pontiggia
maintainer:         michele.chiari@polimi.it

copyright:          2020-2023 Davide Bergamaschi, Michele Chiari and Francesco Pontiggia
license:            MIT
license-file:       COPYING.md

extra-source-files:
- README.md

dependencies:
- base >= 4.11 && < 5

library:
  source-dirs:      src
  exposed-modules:
  - Pomc.Check
  - Pomc.Opa
  - Pomc.Potl
  - Pomc.Prec
  - Pomc.Prop
  - Pomc.Satisfiability
  - Pomc.ModelChecker
  - Pomc.Parse.Parser
  - Pomc.Parse.MiniProc
  - Pomc.OpaGen
  - Pomc.MiniProc
<<<<<<< HEAD
  - Pomc.Util
  - Pomc.Z3Encoding
=======
  - Pomc.TimeUtils
>>>>>>> d40f999c
  ghc-options:
  - -Wall
  - -Wno-incomplete-patterns
  - -Wno-incomplete-uni-patterns
  - -Wno-orphans
  - -O2
  dependencies:
  - bv
  - containers
  - deepseq
  - megaparsec
  - parser-combinators
  - text
  - vector
  - hashable
  - hashtables
  - unordered-containers
  - random
  - filepath
  - z3

executables:
  pomc:
    main:           Main.hs
    source-dirs:    app
    ghc-options:
    - -rtsopts
    - -with-rtsopts=-H
    - -Wall
    - -O2
    dependencies:
    - pomc
    - filepath
    - megaparsec
    - text
    - containers
    - cmdargs

internal-libraries:
  pomc-tests:
    source-dirs:    test
    ghc-options:
    - -Wall
    - -O2
    dependencies:
    - pomc
    - containers
    - tasty
    - tasty-hunit
    - tasty-quickcheck
    - tasty-bench
    - raw-strings-qq
    - megaparsec
    - text

tests:
  test-pomc:
    main:           Test.hs
    source-dirs:    test/test
    ghc-options:
    - -rtsopts
    - -with-rtsopts=-H
    - -Wall
    - -O2
    - -threaded
    dependencies:
    - pomc-tests
    - tasty

benchmarks:
  bench-pomc:
    main:           Bench.hs
    source-dirs:    test/bench
    ghc-options:
    - -rtsopts
    - -with-rtsopts=-H
    - -Wall
    - -O2
    dependencies:
    - pomc-tests
    - tasty-bench<|MERGE_RESOLUTION|>--- conflicted
+++ resolved
@@ -31,12 +31,8 @@
   - Pomc.Parse.MiniProc
   - Pomc.OpaGen
   - Pomc.MiniProc
-<<<<<<< HEAD
-  - Pomc.Util
+  - Pomc.TimeUtils
   - Pomc.Z3Encoding
-=======
-  - Pomc.TimeUtils
->>>>>>> d40f999c
   ghc-options:
   - -Wall
   - -Wno-incomplete-patterns
