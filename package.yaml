--- conflicted
+++ resolved
@@ -1,9 +1,5 @@
 name:               pomc
-<<<<<<< HEAD
-version:            2.2.0
-=======
 version:            2.9.0
->>>>>>> e27d7f8d
 synopsis:           A model-checking tool for POTL
 description:        A model-checking tool for POTL
 category:           Formal methods
@@ -11,11 +7,7 @@
 author:             Davide Bergamaschi, Michele Chiari and Francesco Pontiggia
 maintainer:         michele.chiari@polimi.it
 
-<<<<<<< HEAD
-copyright:          2020-2024 Davide Bergamaschi, Michele Chiari and Francesco Pontiggia
-=======
 copyright:          2020-2025 Davide Bergamaschi, Michele Chiari and Francesco Pontiggia
->>>>>>> e27d7f8d
 license:            MIT
 license-file:       COPYING.md
 
@@ -42,13 +34,10 @@
   - Pomc.MiniIR
   - Pomc.TimeUtils
   - Pomc.LogUtils
-<<<<<<< HEAD
   - Pomc.Z3Encoding
-=======
   - Pomc.Prob.ProbModelChecker
   - Pomc.Prob.MiniProb
   - Pomc.Prob.ProbUtils
->>>>>>> e27d7f8d
   ghc-options:
   - -Wall
   - -Wno-incomplete-patterns
@@ -71,17 +60,12 @@
   - random
   - filepath
   - z3
-<<<<<<< HEAD
   - monad-logger
-  - mtl
-=======
   - scientific
   - integer-logarithms
   - witch
-  - monad-logger
   - strict-containers
   - hmatrix
->>>>>>> e27d7f8d
 
 executables:
   pomc:
