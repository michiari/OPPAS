--- conflicted
+++ resolved
@@ -96,25 +96,7 @@
     - tasty-hunit
     - tasty-quickcheck
     - hashable
-<<<<<<< HEAD
     - unordered-containers
     - raw-strings-qq
     - megaparsec
-    - text
-
-benchmarks:
-  bench-pomc:
-    main:           Bench.hs
-    source-dirs:    bench
-    ghc-options:
-    - -rtsopts
-    - -with-rtsopts=-H
-    - -Wall
-    - -O2
-    dependencies:
-    - pomc
-    - containers
-    - criterion-measurement
-=======
-    - unordered-containers
->>>>>>> 0a64d603
+    - text