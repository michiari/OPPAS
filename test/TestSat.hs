{- |
   Module      : TestSat
   Copyright   : 2021-23 Michele Chiari
   License     : MIT
   Maintainer  : Michele Chiari
-}

module TestSat (tests, slowTests) where

import Test.Tasty
import Test.Tasty.HUnit
import Pomc.Satisfiability (isSatisfiableGen)
import OPMs (stlV2Alphabet)
import EvalFormulas (TestCase, zipExpected, excludeIndices, formulas, ap)
import qualified Data.Set as S (toList)

import Pomc.Potl (Formula(..), Dir(..))

tests :: TestTree
tests = testGroup "TestSat.hs Normal Tests"
  $ map makeTestCase
<<<<<<< HEAD
  $ (excludeIndices allTestCases [18, 41, 42] ++ [nestedXNext])
=======
  $ (excludeIndices allTestCases [18, 41, 42] ++ [xNextNoEqual])
>>>>>>> c4d89029

slowTests :: TestTree
slowTests = testGroup "TestSat.hs Slow Tests"
  $ map makeTestCase
  [ allTestCases !! 18
  , allTestCases !! 41
  , allTestCases !! 42
  , andXNext
  ]

makeTestCase :: (TestCase, Bool)
             -> TestTree
makeTestCase ((name, phi), expected) =
  let (sat, trace) = isSatisfiableGen False phi stlV2Alphabet
      debugMsg False _ = "Expected SAT, got UNSAT."
      debugMsg True tr = "Expected UNSAT, got SAT. Trace:\n" ++ show (map S.toList tr)
  in testCase (name ++ " (" ++ show phi ++ ")") $ assertBool (debugMsg sat trace) (sat == expected)

allTestCases :: [(TestCase, Bool)]
allTestCases = zipExpected formulas expectedRes

expectedRes :: [Bool]
expectedRes =
  [ True, True, True, False, False, True
  , True, True, False, True, True, True
  , False, True, True, True, False, True
  , True, True, True, True, True, True -- base_tests
  , True, True, True, True, True -- chain_next
  , True, True, True, True       -- contains_exc
  , True                         -- data_access
  , True, True, True, True       -- empty_frame
  , True                         -- exception_safety
  , True, True, True, True       -- hier_down
  , True                         -- hier_insp
  , True                         -- hier_insp_exc
  , True, True, True, True       -- hier_up
  , True, True                   -- normal_ret
  , True, True                   -- no_throw
  , True, True                   -- stack_inspection
  , True                         -- uninstall_han
  , True, True, True, True       -- until_exc
  , True, True, True             -- until_misc
  ]

<<<<<<< HEAD
nestedXNext :: (TestCase, Bool)
nestedXNext = (("Nested XNexts"
               , XNext Down $ XNext Down $ XNext Down $ XNext Down $ ap "call")
              , True
              )

andXNext :: (TestCase, Bool)
andXNext = (("Conjoined XNexts"
            , XNext Down (ap "call") `And` XNext Up (ap "exc") `And` XNext Down (ap "p") `And` XNext Down (ap "q") `And` XNext Down (ap "w") `And` XNext Down (ap "r"))
           , False
           )
=======
-- This formula being unsatisfiable proves that
-- XBack Down T `And` Not (XBack Up T)
-- is equivalent to XBack <. T on stlV2Alphabet.
xNextNoEqual :: (TestCase, Bool)
xNextNoEqual = (("Right context with yield and take"
              , Eventually (XBack Down T `And` XBack Up T `And` Not ((ap "ret" `And` XBack Down (ap "call")) `Or` (ap "exc" `And` XBack Down (ap "han")))))
             , False
             )
>>>>>>> c4d89029
<|MERGE_RESOLUTION|>--- conflicted
+++ resolved
@@ -19,11 +19,7 @@
 tests :: TestTree
 tests = testGroup "TestSat.hs Normal Tests"
   $ map makeTestCase
-<<<<<<< HEAD
-  $ (excludeIndices allTestCases [18, 41, 42] ++ [nestedXNext])
-=======
-  $ (excludeIndices allTestCases [18, 41, 42] ++ [xNextNoEqual])
->>>>>>> c4d89029
+  $ (excludeIndices allTestCases [18, 41, 42] ++ [nestedXNext, xNextNoEqual])
 
 slowTests :: TestTree
 slowTests = testGroup "TestSat.hs Slow Tests"
@@ -68,7 +64,6 @@
   , True, True, True             -- until_misc
   ]
 
-<<<<<<< HEAD
 nestedXNext :: (TestCase, Bool)
 nestedXNext = (("Nested XNexts"
                , XNext Down $ XNext Down $ XNext Down $ XNext Down $ ap "call")
@@ -80,7 +75,7 @@
             , XNext Down (ap "call") `And` XNext Up (ap "exc") `And` XNext Down (ap "p") `And` XNext Down (ap "q") `And` XNext Down (ap "w") `And` XNext Down (ap "r"))
            , False
            )
-=======
+
 -- This formula being unsatisfiable proves that
 -- XBack Down T `And` Not (XBack Up T)
 -- is equivalent to XBack <. T on stlV2Alphabet.
@@ -88,5 +83,4 @@
 xNextNoEqual = (("Right context with yield and take"
               , Eventually (XBack Down T `And` XBack Up T `And` Not ((ap "ret" `And` XBack Down (ap "call")) `Or` (ap "exc" `And` XBack Down (ap "han")))))
              , False
-             )
->>>>>>> c4d89029
+             )