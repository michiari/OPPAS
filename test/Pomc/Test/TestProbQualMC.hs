--- conflicted
+++ resolved
@@ -22,21 +22,31 @@
 import Pomc.Prob.ProbUtils (Solver(..))
 
 tests :: TestTree
-<<<<<<< HEAD
 tests = testGroup "ProbModelChecking.hs Qualitative Tests" $
   [ testGroup "ProbModelChecking.hs Qualitative Tests OVI" $
-    map (\t -> t OVI) [biasedRandomWalkTests, nonTerminatingTests , maybeTerminatingTests, loopySamplingTests]
+    map (\t -> t OVI) 
+      [ biasedRandomWalkTests
+      , nonTerminatingTests
+      , maybeTerminatingTests
+      , loopySamplingTests
+      ]
   , testGroup "ProbModelChecking.hs Qualitative Tests SMTWithHints" $
-    map (\t -> t SMTWithHints) [biasedRandomWalkTests, nonTerminatingTests , maybeTerminatingTests, loopySamplingTests]
+    map (\t -> t SMTWithHints) 
+      [ biasedRandomWalkTests
+      , nonTerminatingTests
+      , maybeTerminatingTests
+      , loopySamplingTests
+      ]
   , testGroup "ProbModelChecking.hs Qualitative Tests ExactSMTWithHints" $
-    map (\t -> t ExactSMTWithHints) [symmetricRandomWalkTests, symmetricRandomWalk2Tests, biasedRandomWalkTests, nonTerminatingTests , maybeTerminatingTests, loopySamplingTests]
-=======
-tests = testGroup "ProbModelChecking.hs Qualitative Tests"
-  [ symmetricRandomWalkTests
-  , symmetricRandomWalk2Tests
-  , biasedRandomWalkTests, nonTerminatingTests, maybeTerminatingTests
-  , loopySamplingTests
->>>>>>> c4bb3761
+    map (\t -> t ExactSMTWithHints) 
+      [ symmetricRandomWalkTests
+      , symmetricRandomWalk2Tests
+      , biasedRandomWalkTests
+      , nonTerminatingTests
+      , maybeTerminatingTests
+      , loopySamplingTests
+      ]
+
   ]
 
 type Prob = Rational
@@ -44,7 +54,6 @@
 makeTestCase :: ExplicitPopa Word String
              -> Solver 
              -> (TestCase, Bool)
-<<<<<<< HEAD
               -> TestTree
 makeTestCase popa solv ((name, phi), expected) =
   testCase (name ++ " (" ++ show phi ++ ")") $ do 
@@ -56,19 +65,6 @@
 symmetricRandomWalkTests :: Solver -> TestTree
 symmetricRandomWalkTests solv = testGroup "Symmetric Random Walk Tests" $
   map (makeTestCase symmetricRandomWalk solv) (zipExpected probFormulas expectedSymmetricRandomWalk)
-=======
-             -> TestTree
-makeTestCase popa ((name, phi), expected) =
-  testCase (name ++ " (" ++ show phi ++ ")") $ do
-    (res, _, info) <- qualitativeModelCheckExplicitGen OVI phi popa
-    let debugMsg = "Expected " ++ show expected ++ " but got " ++ show res ++ ". Additional diagnostic information: " ++ info
-    assertBool debugMsg (res == expected)
-
--- symmetric Random Walk
-symmetricRandomWalkTests :: TestTree
-symmetricRandomWalkTests = testGroup "Symmetric Random Walk Tests" $
-  map (makeTestCase symmetricRandomWalk) (zipExpected probFormulas expectedSymmetricRandomWalk)
->>>>>>> c4bb3761
 
 -- termination probability = 1
 symmetricRandomWalk :: (ExplicitPopa Word String)
@@ -106,17 +102,10 @@
                                 False, True, True
                               ]
 
-<<<<<<< HEAD
--- secondo version of Symmetric Random Walk                         
+-- second version of Symmetric Random Walk                         
 symmetricRandomWalk2Tests :: Solver -> TestTree
 symmetricRandomWalk2Tests solv = testGroup "Symmetric Random Walk 2 Tests" $
   map (makeTestCase symmetricRandomWalk2 solv) (zipExpected probFormulas expectedsymmetricRandomWalk2)
-=======
--- secondo version of Symmetric Random Walk
-symmetricRandomWalk2Tests :: TestTree
-symmetricRandomWalk2Tests = testGroup "Symmetric Random Walk 2 Tests" $
-  map (makeTestCase symmetricRandomWalk2) (zipExpected probFormulas expectedsymmetricRandomWalk2)
->>>>>>> c4bb3761
 
 -- termination probability = 1
 symmetricRandomWalk2 :: (ExplicitPopa Word String)
@@ -150,17 +139,10 @@
                                  False, True, True
                                ]
 
-<<<<<<< HEAD
 -- biased Random Walk (same as symmetric, but with an unfair coin flip)                          
 biasedRandomWalkTests :: Solver -> TestTree
 biasedRandomWalkTests solv = testGroup "Biased Random Walk Tests" $
   map (makeTestCase biasedRandomWalk solv) (zipExpected probFormulas expectedBiasedRandomWalk)
-=======
--- biased Random Walk (same as symmetric, but with an unfair coin flip)
-biasedRandomWalkTests :: TestTree
-biasedRandomWalkTests = testGroup "Biased Random Walk Tests" $
-  map (makeTestCase biasedRandomWalk) (zipExpected probFormulas expectedBiasedRandomWalk)
->>>>>>> c4bb3761
 
 -- example 1: termination probability = 2/3
 biasedRandomWalk :: (ExplicitPopa Word String)
