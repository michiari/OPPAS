{- |
   Module      : Test
   Copyright   : 2021-2024 Michele Chiari
   License     : MIT
   Maintainer  : Michele Chiari
-}

import Test.Tasty

import qualified Pomc.Test.TestOpa      (tests)
import qualified Pomc.Test.TestCheck    (tests)
import qualified Pomc.Test.TestSat      (tests, slowTests)
import qualified Pomc.Test.TestMC       (tests, slowTests)
import qualified Pomc.Test.TestMP       (tests)
import qualified Pomc.Test.TestSatOmega (tests, slowTests)
import qualified Pomc.Test.TestMCOmega  (tests, slowTests)
<<<<<<< HEAD
import qualified Pomc.Test.TestZ3Sat    (tests, slowTests)
import qualified Pomc.Test.TestZ3MC     (tests, slowTests)
=======
import qualified Pomc.Test.TestProbTermination (tests)
import qualified Pomc.Test.TestProbQualMC (tests)
import qualified Pomc.Test.TestProbQuantMC(tests)
import qualified Pomc.Test.TestMiniProb (tests)
>>>>>>> e27d7f8d

main :: IO ()
main = defaultMain tests

tests :: TestTree
tests = testGroup "Tests" [normalTests, slowTests]

normalTests :: TestTree
normalTests = testGroup "Normal Tests"
  [ Pomc.Test.TestOpa.tests
  , Pomc.Test.TestCheck.tests
  , Pomc.Test.TestSat.tests
  , Pomc.Test.TestMC.tests
  , Pomc.Test.TestMP.tests
  , Pomc.Test.TestSatOmega.tests
  , Pomc.Test.TestMCOmega.tests
<<<<<<< HEAD
  , Pomc.Test.TestZ3Sat.tests
  , Pomc.Test.TestZ3MC.tests
=======
  , Pomc.Test.TestProbTermination.tests
  , Pomc.Test.TestMiniProb.tests
  , Pomc.Test.TestProbQualMC.tests
  , Pomc.Test.TestProbQuantMC.tests
>>>>>>> e27d7f8d
  ]

slowTests :: TestTree
slowTests = testGroup "Slow Tests"
  [ Pomc.Test.TestSat.slowTests
  , Pomc.Test.TestMC.slowTests
  , Pomc.Test.TestSatOmega.slowTests
  , Pomc.Test.TestMCOmega.slowTests
  , Pomc.Test.TestZ3Sat.slowTests
  , Pomc.Test.TestZ3MC.slowTests
  ]<|MERGE_RESOLUTION|>--- conflicted
+++ resolved
@@ -7,22 +7,19 @@
 
 import Test.Tasty
 
-import qualified Pomc.Test.TestOpa      (tests)
-import qualified Pomc.Test.TestCheck    (tests)
-import qualified Pomc.Test.TestSat      (tests, slowTests)
-import qualified Pomc.Test.TestMC       (tests, slowTests)
-import qualified Pomc.Test.TestMP       (tests)
-import qualified Pomc.Test.TestSatOmega (tests, slowTests)
-import qualified Pomc.Test.TestMCOmega  (tests, slowTests)
-<<<<<<< HEAD
-import qualified Pomc.Test.TestZ3Sat    (tests, slowTests)
-import qualified Pomc.Test.TestZ3MC     (tests, slowTests)
-=======
+import qualified Pomc.Test.TestOpa             (tests)
+import qualified Pomc.Test.TestCheck           (tests)
+import qualified Pomc.Test.TestSat             (tests, slowTests)
+import qualified Pomc.Test.TestMC              (tests, slowTests)
+import qualified Pomc.Test.TestMP              (tests)
+import qualified Pomc.Test.TestSatOmega        (tests, slowTests)
+import qualified Pomc.Test.TestMCOmega         (tests, slowTests)
+import qualified Pomc.Test.TestZ3Sat           (tests, slowTests)
+import qualified Pomc.Test.TestZ3MC            (tests, slowTests)
 import qualified Pomc.Test.TestProbTermination (tests)
-import qualified Pomc.Test.TestProbQualMC (tests)
-import qualified Pomc.Test.TestProbQuantMC(tests)
-import qualified Pomc.Test.TestMiniProb (tests)
->>>>>>> e27d7f8d
+import qualified Pomc.Test.TestProbQualMC      (tests)
+import qualified Pomc.Test.TestProbQuantMC     (tests)
+import qualified Pomc.Test.TestMiniProb        (tests)
 
 main :: IO ()
 main = defaultMain tests
@@ -39,15 +36,12 @@
   , Pomc.Test.TestMP.tests
   , Pomc.Test.TestSatOmega.tests
   , Pomc.Test.TestMCOmega.tests
-<<<<<<< HEAD
   , Pomc.Test.TestZ3Sat.tests
   , Pomc.Test.TestZ3MC.tests
-=======
   , Pomc.Test.TestProbTermination.tests
   , Pomc.Test.TestMiniProb.tests
   , Pomc.Test.TestProbQualMC.tests
   , Pomc.Test.TestProbQuantMC.tests
->>>>>>> e27d7f8d
   ]
 
 slowTests :: TestTree
