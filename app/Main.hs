--- conflicted
+++ resolved
@@ -46,11 +46,7 @@
   , infinite = False &= help "Use infinite-word (omega) semantics (default)"
   , fileName = def &= args &= typFile -- &= help "Input file"
   }
-<<<<<<< HEAD
-  &= summary "POMC v2.0.0"
-=======
   &= summary "POMC v2.1.0"
->>>>>>> e2399b0a
   &= details [ "Only one input file can be specified."
              , "--finite and --infinite cannot be specified together."
              ]
