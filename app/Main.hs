--- conflicted
+++ resolved
@@ -112,15 +112,8 @@
                      , "\nInput OPA state count: ", show $ countStates opa
                      , "\nResult:  "
                      ])
-<<<<<<< HEAD
-      ((sat, trace), time) <- timeAction $ do
-        let st@(s, _) = modelCheckExplicitGen isOmega phi opa
-        putStr $ show s
-        return st
-=======
       ((sat, trace), time) <- timeFunApp fst (modelCheckExplicitGen isOmega phi) opa
       putStr $ show sat
->>>>>>> d40f999c
       unless sat $ putStr $ "\nCounterexample: " ++ showPrettyTrace "..." T.unpack trace
       putStrLn (concat ["\nElapsed time: ", timeToString time])
       return time
@@ -129,17 +122,9 @@
       putStr (concat [ "\nModel Checking\nFormula: ", show phi
                      , "\nResult:  "
                      ])
-<<<<<<< HEAD
-      ((sat, trace), time) <- timeAction $ do
-        let st@(s, _) = modelCheckProgram isOmega phi prog
-        putStr $ show s
-        return st
-      unless (sat || isOmega) $ putStr $ "\nCounterexample: " ++ showPrettyTrace "..." show trace
-=======
       ((sat, trace), time) <- timeFunApp fst (modelCheckProgram isOmega phi) prog
       putStr $ show sat
-      unless sat $ putStr $ "\nCounterexample: " ++ showPrettyTrace "..." show trace
->>>>>>> d40f999c
+      unless (sat || isOmega) $ putStr $ "\nCounterexample: " ++ showPrettyTrace "..." show trace
       putStrLn (concat ["\nElapsed time: ", timeToString time])
       return time
     runProg False False maxDepth prog phi = do
